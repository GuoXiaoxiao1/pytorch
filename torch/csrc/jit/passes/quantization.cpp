--- conflicted
+++ resolved
@@ -626,6 +626,14 @@
   // by searching for observer module of the value and extract the
   // quantization parameters from the observer module
   std::tuple<c10::QScheme, QParamMap> getQSchemeAndQParamMap(script::Module& module, Value* v);
+  void checkQScheme(Graph* g, c10::QScheme qscheme) {
+    if (qscheme_for_graph_.count(g)) {
+      TORCH_CHECK(qscheme_for_graph_.at(g) == qscheme,
+                  "Quantizing same graph with different QSchemes is not supported");
+    } else {
+      qscheme_for_graph_[g] = qscheme;
+    }
+  }
   c10::optional<script::Module> findChildModuleToQuantize(
       script::Module& module,
       Value* child_instance);
@@ -637,19 +645,12 @@
   // TODO: we don't need to call this for each graph
   std::unordered_map<Graph*, std::vector<std::string>> observer_modules_to_remove_;
   std::unordered_map<Graph*, std::vector<Node*>> nodes_to_destroy_;
-<<<<<<< HEAD
-  // value to qparam map is per Graph and per module instance
-  // we need to put Graph as the first key since we need to check whether the graph
-  // is quantized before or not
-  std::unordered_map<Graph*, std::unordered_map<script::ModulePtr, std::unordered_map<Value*, QParamMap>>> values_to_qparams_;
+  // Map from Graph to a map of output Value of forward call of observer to
+  // the original Value (input[1] of observer forward call)
+  std::unordered_map<Graph*, std::unordered_map<Value*, Value*>> values_to_quantize_;
   // Record qscheme for every graph, this is for checking
   // each graph is only quantized with one type of QScheme
   std::unordered_map<Graph*, c10::QScheme> qscheme_for_graph_;
-=======
-  // Map from Graph to a map of output Value of forward call of observer to
-  // the original Value (input[1] of observer forward call)
-  std::unordered_map<Graph*, std::unordered_map<Value*, Value*>> values_to_quantize_;
->>>>>>> dd3effc4
 };
 
 void InsertQuantDeQuantHelper::collectObserverNodesAndValueToQuantize(
@@ -672,26 +673,11 @@
   nodes_to_destroy_[g].push_back(observer);
   // GetAttr node for observer module
   nodes_to_destroy_[g].push_back(observer->inputs()[0]->node());
-<<<<<<< HEAD
-  Value* new_value = observer->input(1);
-  v->replaceAllUsesWith(new_value);
-  auto tp = getQSchemeAndQParamMap(module, v);
-  auto qscheme = std::get<0>(tp);
-  if (qscheme_for_graph_.count(g)) {
-    TORCH_CHECK(qscheme_for_graph_.at(g) == qscheme,
-                "Quantizing same graph with different QSchemes is not supported");
-  } else {
-    qscheme_for_graph_[g] = qscheme;
-  }
-  auto qparam_map = std::get<1>(tp);
-  values_to_qparams_[g][module._ivalue()].insert({new_value, qparam_map});
-=======
   Value* original_value = observer->input(1);
   v->replaceAllUsesWith(original_value);
   // `v` is observer output, `original_value` is the value that's
   // originally observed by observer
   values_to_quantize_[g].insert({v, original_value});
->>>>>>> dd3effc4
 }
 
 void InsertQuantDeQuantHelper::removeObservers(script::Module& module, Graph* g) {
@@ -723,19 +709,13 @@
   if (!values_to_quantize_.count(g)) {
     return;
   }
-<<<<<<< HEAD
-  for (auto& pr : values_to_qparams_.at(g).at(module._ivalue())) {
-    auto* v = pr.first;
-    const auto& qparams = pr.second;
-    for (auto& pr : qparams) {
-=======
   for (auto& vs : values_to_quantize_.at(g)) {
     auto* observer_output = vs.first;
     auto* original_value = vs.second;
     auto tp = getQSchemeAndQParamMap(module, observer_output);
+    checkQScheme(g, std::get<0>(tp));
     auto qparam_map = std::get<1>(tp);
     for (auto& pr : qparam_map) {
->>>>>>> dd3effc4
       const auto& name = pr.first;
       const auto& qparam = pr.second;
       module.register_attribute(original_value->debugName() + name, qparam.type(), qparam);
@@ -874,14 +854,17 @@
 
   // We only need to register new parameters if the graph has
   // been quantized before
-  if (values_to_qparams_.count(graph.get())) {
-    for (auto& pr : values_to_qparams_.at(graph.get()).at(module._ivalue())) {
-      Value* v = pr.first;
-      const std::unordered_map<std::string, IValue>& qparams = pr.second;
-      for (const auto& pr : qparams) {
+  if (values_to_quantize_.count(graph.get())) {
+    for (auto& vs : values_to_quantize_.at(graph.get())) {
+      auto* observer_output = vs.first;
+      auto* original_value = vs.second;
+      auto tp = getQSchemeAndQParamMap(module, observer_output);
+      checkQScheme(graph.get(), std::get<0>(tp));
+      auto qparam_map = std::get<1>(tp);
+      for (auto& pr : qparam_map) {
         const auto& name = pr.first;
         const auto& qparam = pr.second;
-        module._ivalue()->setAttr(v->debugName() + name, qparam);
+        module._ivalue()->setAttr(original_value->debugName() + name, qparam);
       }
     }
     return;
