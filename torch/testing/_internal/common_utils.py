r"""Importing this file must **not** initialize CUDA context. test_distributed
relies on this assumption to properly run. This means that when this is imported
no CUDA calls shall be made, including torch.cuda.device_count(), etc.

torch.testing._internal.common_cuda.py can freely initialize CUDA context when imported.
"""

import sys
import os
import platform
import re
import gc
import types
from functools import partial
import inspect
import io
import argparse
import unittest
import warnings
import random
import contextlib
import socket
import subprocess
import time
from collections import OrderedDict
from contextlib import contextmanager
from functools import wraps
from itertools import product
from copy import deepcopy
from numbers import Number
import tempfile
import json
if sys.version_info[0] == 2:
    from urllib2 import urlopen  # noqa f811
else:
    from urllib.request import urlopen

import __main__
import errno

from torch.testing._internal import expecttest

import torch
import torch.cuda
from torch._utils_internal import get_writable_path
from torch._six import string_classes, inf
import torch.backends.cudnn
import torch.backends.mkl
from enum import Enum
from torch.autograd import gradcheck
from torch.autograd.gradcheck import gradgradcheck

torch.backends.disable_global_flags()

IS_SANDCASTLE = os.getenv('SANDCASTLE') == '1' or os.getenv('TW_JOB_USER') == 'sandcastle'

class ProfilingMode(Enum):
    LEGACY = 1
    SIMPLE = 2
    PROFILING = 3

@contextmanager
def enable_profiling_mode():
    if GRAPH_EXECUTOR == ProfilingMode.PROFILING:
        old_prof_exec_state = torch._C._jit_set_profiling_executor(True)
        old_prof_mode_state = torch._C._jit_set_profiling_mode(True)
    try:
        yield
    finally:
        if GRAPH_EXECUTOR == ProfilingMode.PROFILING:
            torch._C._jit_set_profiling_executor(old_prof_exec_state)
            torch._C._jit_set_profiling_mode(old_prof_mode_state)

func_call = torch._C.ScriptFunction.__call__
meth_call = torch._C.ScriptMethod.__call__

def prof_callable(callable, *args, **kwargs):
    if 'profile_and_replay' in kwargs:
        del kwargs['profile_and_replay']
        if GRAPH_EXECUTOR == ProfilingMode.PROFILING:
            with enable_profiling_mode():
                callable(*args, **kwargs)
                return callable(*args, **kwargs)

    return callable(*args, **kwargs)

def prof_func_call(*args, **kwargs):
    return prof_callable(func_call, *args, **kwargs)

def prof_meth_call(*args, **kwargs):
    return prof_callable(meth_call, *args, **kwargs)

torch._C.ScriptFunction.__call__ = prof_func_call
torch._C.ScriptMethod.__call__ = prof_meth_call

parser = argparse.ArgumentParser(add_help=False)
parser.add_argument('--subprocess', action='store_true',
                    help='whether to run each test in a subprocess')
parser.add_argument('--seed', type=int, default=1234)
parser.add_argument('--accept', action='store_true')
parser.add_argument('--ge_config', type=str)
parser.add_argument('--test_bailouts', action='store_true')

GRAPH_EXECUTOR = ProfilingMode.SIMPLE if IS_SANDCASTLE else ProfilingMode.PROFILING
args, remaining = parser.parse_known_args()
if args.ge_config == 'legacy':
    GRAPH_EXECUTOR = ProfilingMode.LEGACY
elif args.ge_config == 'simple':
    GRAPH_EXECUTOR = ProfilingMode.SIMPLE

TEST_BAILOUTS = args.test_bailouts
TEST_IN_SUBPROCESS = args.subprocess
SEED = args.seed
if not expecttest.ACCEPT:
    expecttest.ACCEPT = args.accept
UNITTEST_ARGS = [sys.argv[0]] + remaining
torch.manual_seed(SEED)


def shell(command, cwd=None, env=None):
    sys.stdout.flush()
    sys.stderr.flush()
    # The following cool snippet is copied from Py3 core library subprocess.call
    # only the with
    #   1. `except KeyboardInterrupt` block added for SIGINT handling.
    #   2. In Py2, subprocess.Popen doesn't return a context manager, so we do
    #      `p.wait()` in a `final` block for the code to be portable.
    #
    # https://github.com/python/cpython/blob/71b6c1af727fbe13525fb734568057d78cea33f3/Lib/subprocess.py#L309-L323
    assert not isinstance(command, torch._six.string_classes), "Command to shell should be a list or tuple of tokens"
    p = subprocess.Popen(command, universal_newlines=True, cwd=cwd, env=env)
    try:
        return p.wait()
    except KeyboardInterrupt:
        # Give `p` a chance to handle KeyboardInterrupt. Without this,
        # `pytest` can't print errors it collected so far upon KeyboardInterrupt.
        exit_status = p.wait(timeout=5)
        if exit_status is not None:
            return exit_status
        else:
            p.kill()
            raise
    except:  # noqa E722, copied from python core library
        p.kill()
        raise
    finally:
        # Always call p.wait() to ensure exit
        p.wait()


# Used to run the same test with different tensor types
def repeat_test_for_types(dtypes):
    def repeat_helper(f):
        @wraps(f)
        def call_helper(self, *args):
            for dtype in dtypes:
                if PY34:
                    with TestCase.subTest(self, dtype=dtype):
                        f(self, *args, dtype=dtype)
                else:
                    f(self, *args, dtype=dtype)

        return call_helper
    return repeat_helper

# Environment variable `IS_PYTORCH_CI` is set in `.jenkins/common.sh`.
IS_PYTORCH_CI = bool(os.environ.get('IS_PYTORCH_CI'))
IN_CIRCLECI = bool(os.environ.get('IN_CIRCLECI'))
TEST_REPORT_SOURCE_OVERRIDE = os.environ.get('TEST_REPORT_SOURCE_OVERRIDE')

PY3 = sys.version_info > (3, 0)
PY34 = sys.version_info >= (3, 4)

def run_tests(argv=UNITTEST_ARGS):
    if TEST_IN_SUBPROCESS:
        suite = unittest.TestLoader().loadTestsFromModule(__main__)
        test_cases = []

        def add_to_test_cases(suite_or_case):
            if isinstance(suite_or_case, unittest.TestCase):
                test_cases.append(suite_or_case)
            else:
                for element in suite_or_case:
                    add_to_test_cases(element)

        add_to_test_cases(suite)
        failed_tests = []
        for case in test_cases:
            test_case_full_name = case.id().split('.', 1)[1]
            exitcode = shell([sys.executable] + argv + [test_case_full_name])
            if exitcode != 0:
                failed_tests.append(test_case_full_name)

        assert len(failed_tests) == 0, "{} unit test(s) failed:\n\t{}".format(
            len(failed_tests), '\n\t'.join(failed_tests))
    else:
        if IN_CIRCLECI:
            # import here so that non-CI doesn't need xmlrunner installed
            import xmlrunner
            # allow users to override the test file location. We need this
            # because the distributed tests run the same test file multiple
            # times with different configurations.
            if TEST_REPORT_SOURCE_OVERRIDE is not None:
                test_source = TEST_REPORT_SOURCE_OVERRIDE
            else:
                test_source = 'python-unittest'

            test_report_path = os.path.join('test-reports', test_source)
            if PY3:
                os.makedirs(test_report_path, exist_ok=True)
            else:
                if not os.path.exists(test_report_path):
                    os.makedirs(test_report_path)
            verbose = '--verbose' in argv or '-v' in argv
            if verbose:
                print('Test results will be stored in {}'.format(test_report_path))
            unittest.main(argv=argv, testRunner=xmlrunner.XMLTestRunner(output=test_report_path, verbosity=2 if verbose else 1))
        else:
            unittest.main(argv=argv)

IS_WINDOWS = sys.platform == "win32"
IS_MACOS = sys.platform == "darwin"
IS_PPC = platform.machine() == "ppc64le"

if IS_WINDOWS:
    @contextmanager
    def TemporaryFileName():
        # Ideally we would like to not have to manually delete the file, but NamedTemporaryFile
        # opens the file, and it cannot be opened multiple times in Windows. To support Windows,
        # close the file after creation and try to remove it manually
        f = tempfile.NamedTemporaryFile(delete=False)
        try:
            f.close()
            yield f.name
        finally:
            os.unlink(f.name)
else:
    @contextmanager  # noqa: T484
    def TemporaryFileName():
        with tempfile.NamedTemporaryFile() as f:
            yield f.name


def _check_module_exists(name):
    r"""Returns if a top-level module with :attr:`name` exists *without**
    importing it. This is generally safer than try-catch block around a
    `import X`. It avoids third party libraries breaking assumptions of some of
    our tests, e.g., setting multiprocessing start method when imported
    (see librosa/#747, torchvision/#544).
    """
    if not PY3:  # Python 2
        import imp
        try:
            imp.find_module(name)
            return True
        except ImportError:
            return False
    elif not PY34:  # Python [3, 3.4)
        import importlib
        loader = importlib.find_loader(name)
        return loader is not None
    else:  # Python >= 3.4
        import importlib
        import importlib.util
        spec = importlib.util.find_spec(name)
        return spec is not None

TEST_NUMPY = _check_module_exists('numpy')
TEST_SCIPY = _check_module_exists('scipy')
TEST_MKL = torch.backends.mkl.is_available()
TEST_NUMBA = _check_module_exists('numba')

# Skip the test until issue #28313 gets fixed on Py2.
TEST_DILL = _check_module_exists('dill') and PY3

# On Py2, importing librosa 0.6.1 triggers a TypeError (if using newest joblib)
# see librosa/librosa#729.
# TODO: allow Py2 when librosa 0.6.2 releases
TEST_LIBROSA = _check_module_exists('librosa') and PY3

# Python 2.7 doesn't have spawn
NO_MULTIPROCESSING_SPAWN = os.environ.get('NO_MULTIPROCESSING_SPAWN', '0') == '1' or sys.version_info[0] == 2
TEST_WITH_ASAN = os.getenv('PYTORCH_TEST_WITH_ASAN', '0') == '1'
TEST_WITH_TSAN = os.getenv('PYTORCH_TEST_WITH_TSAN', '0') == '1'
TEST_WITH_UBSAN = os.getenv('PYTORCH_TEST_WITH_UBSAN', '0') == '1'
TEST_WITH_ROCM = os.getenv('PYTORCH_TEST_WITH_ROCM', '0') == '1'
# Enables tests that are slow to run (disabled by default)
TEST_WITH_SLOW = os.getenv('PYTORCH_TEST_WITH_SLOW', '0') == '1'

# Disables non-slow tests (these tests enabled by default)
# This is usually used in conjunction with TEST_WITH_SLOW to
# run *only* slow tests.  (I could have done an enum, but
# it felt a little awkward.
TEST_SKIP_FAST = os.getenv('PYTORCH_TEST_SKIP_FAST', '0') == '1'

if TEST_NUMPY:
    import numpy

<<<<<<< HEAD
    # Dict of NumPy dtype -> torch dtype (when the correspondence exists)
    numpy_to_torch_dtype_dict = {
        numpy.bool       : torch.bool,
        numpy.uint8      : torch.uint8,
        numpy.int8       : torch.int8,
        numpy.int16      : torch.int16,
        numpy.int32      : torch.int32,
        numpy.int64      : torch.int64,
        numpy.float16    : torch.float16,
        numpy.float32    : torch.float32,
        numpy.float64    : torch.float64,
        numpy.complex64  : torch.complex64,
        numpy.complex128 : torch.complex128
=======
def numpy_dtype(dtype):
    assert TEST_NUMPY

    torch_to_numpy_dtype = {
        torch.half   : numpy.float16,
        torch.float  : numpy.float32,
        torch.double : numpy.float64
>>>>>>> 4f728c9d
    }

    # Dict of torch dtype -> NumPy dtype
    torch_to_numpy_dtype_dict = {value : key for (key, value) in numpy_to_torch_dtype_dict.items()}

ALL_TENSORTYPES = [torch.float,
                   torch.double,
                   torch.half]

# bfloat16 bringup is currently only available on ROCm
# ALL_TENSORTYPES2 will eventually be unified with ALL_TENSORTYPES
# when bfloat16 bringup is complete on all platforms
if TEST_WITH_ROCM:
    ALL_TENSORTYPES2 = [torch.float,
                        torch.double,
                        torch.half,
                        torch.bfloat16]
else:
    ALL_TENSORTYPES2 = ALL_TENSORTYPES

def skipIfRocm(fn):
    @wraps(fn)
    def wrapper(*args, **kwargs):
        if TEST_WITH_ROCM:
            raise unittest.SkipTest("test doesn't currently work on the ROCm stack")
        else:
            fn(*args, **kwargs)
    return wrapper


def skipIfCompiledWithoutNumpy(fn):
    # Even if the numpy module is present, if `USE_NUMPY=0` is used during the
    # build, numpy tests will fail
    numpy_support = TEST_NUMPY
    if numpy_support:
        try:
            # The numpy module is present, verify that PyTorch is compiled with
            # numpy support
            torch.from_numpy(numpy.array([2, 2]))
        except RuntimeError:
            numpy_support = False

    @wraps(fn)
    def wrapper(*args, **kwargs):
        if not numpy_support:
            raise unittest.SkipTest("PyTorch was compiled without numpy support")
        else:
            fn(*args, **kwargs)
    return wrapper

def _test_function(fn, device):
    def run_test_function(self):
        return fn(self, device)
    return run_test_function


def skipIfNoLapack(fn):
    @wraps(fn)
    def wrapper(*args, **kwargs):
        if not torch._C.has_lapack:
            raise unittest.SkipTest('PyTorch compiled without Lapack')
        else:
            fn(*args, **kwargs)
    return wrapper


def skipIfNotRegistered(op_name, message):
    """Wraps the decorator to hide the import of the `core`.

    Args:
        op_name: Check if this op is registered in `core._REGISTERED_OPERATORS`.
        message: message to fail with.

    Usage:
        @skipIfNotRegistered('MyOp', 'MyOp is not linked!')
            This will check if 'MyOp' is in the caffe2.python.core
    """
    try:
        from caffe2.python import core
        skipper = unittest.skipIf(op_name not in core._REGISTERED_OPERATORS,
                                  message)
    except ImportError:
        skipper = unittest.skip("Cannot import `caffe2.python.core`")
    return skipper


def slowTest(fn):
    @wraps(fn)
    def wrapper(*args, **kwargs):
        if not TEST_WITH_SLOW:
            raise unittest.SkipTest("test is slow; run with PYTORCH_TEST_WITH_SLOW to enable test")
        else:
            fn(*args, **kwargs)
    wrapper.__dict__['slow_test'] = True
    return wrapper


def skipCUDAMemoryLeakCheckIf(condition):
    def dec(fn):
        if getattr(fn, '_do_cuda_memory_leak_check', True):  # if current True
            fn._do_cuda_memory_leak_check = not condition
        return fn
    return dec

def skipCUDANonDefaultStreamIf(condition):
    def dec(fn):
        if getattr(fn, '_do_cuda_non_default_stream', True):  # if current True
            fn._do_cuda_non_default_stream = not condition
        return fn
    return dec

def suppress_warnings(fn):
    @wraps(fn)
    def wrapper(*args, **kwargs):
        with warnings.catch_warnings():
            warnings.simplefilter("ignore")
            fn(*args, **kwargs)
    return wrapper


def get_cpu_type(type_name):
    module, name = type_name.rsplit('.', 1)
    assert module == 'torch.cuda'
    return getattr(torch, name)


def get_gpu_type(type_name):
    if isinstance(type_name, type):
        type_name = '{}.{}'.format(type_name.__module__, type_name.__name__)
    module, name = type_name.rsplit('.', 1)
    assert module == 'torch'
    return getattr(torch.cuda, name)


def to_gpu(obj, type_map=None):
    if type_map is None:
        type_map = {}
    if isinstance(obj, torch.Tensor):
        assert obj.is_leaf
        t = type_map.get(obj.type(), get_gpu_type(obj.type()))
        with torch.no_grad():
            res = obj.clone().type(t)
            res.requires_grad = obj.requires_grad
        return res
    elif torch.is_storage(obj):
        return obj.new().resize_(obj.size()).copy_(obj)
    elif isinstance(obj, list):
        return [to_gpu(o, type_map) for o in obj]
    elif isinstance(obj, tuple):
        return tuple(to_gpu(o, type_map) for o in obj)
    else:
        return deepcopy(obj)


def get_function_arglist(func):
    if sys.version_info > (3,):
        return inspect.getfullargspec(func).args
    else:
        return inspect.getargspec(func).args


def set_rng_seed(seed):
    torch.manual_seed(seed)
    random.seed(seed)
    if TEST_NUMPY:
        numpy.random.seed(seed)


@contextlib.contextmanager
def freeze_rng_state():
    rng_state = torch.get_rng_state()
    if torch.cuda.is_available():
        cuda_rng_state = torch.cuda.get_rng_state()
    yield
    if torch.cuda.is_available():
        torch.cuda.set_rng_state(cuda_rng_state)
    torch.set_rng_state(rng_state)


def iter_indices(tensor):
    if tensor.dim() == 0:
        return range(0)
    if tensor.dim() == 1:
        return range(tensor.size(0))
    return product(*(range(s) for s in tensor.size()))


def is_iterable(obj):
    try:
        iter(obj)
        return True
    except TypeError:
        return False

class CudaNonDefaultStream():
    def __enter__(self):
        # Before starting CUDA test save currently active streams on all
        # CUDA devices and set new non default streams to all CUDA devices
        # to ensure CUDA tests do not use default stream by mistake.
        beforeDevice = torch.cuda.current_device()
        self.beforeStreams = []
        for d in range(torch.cuda.device_count()):
            self.beforeStreams.append(torch.cuda.current_stream(d))
            deviceStream = torch.cuda.Stream(device=d)
            torch._C._cuda_setStream(deviceStream._cdata)
        torch._C._cuda_setDevice(beforeDevice)

    def __exit__(self, exec_type, exec_value, traceback):
        # After completing CUDA test load previously active streams on all
        # CUDA devices.
        beforeDevice = torch.cuda.current_device()
        for d in range(torch.cuda.device_count()):
            torch._C._cuda_setStream(self.beforeStreams[d]._cdata)
        torch._C._cuda_setDevice(beforeDevice)

class CudaMemoryLeakCheck():
    def __init__(self, testcase, name=None):
        self.name = testcase.id() if name is None else name
        self.testcase = testcase

        # initialize context & RNG to prevent false positive detections
        # when the test is the first to initialize those
        from torch.testing._internal.common_cuda import initialize_cuda_context_rng
        initialize_cuda_context_rng()

    @staticmethod
    def get_cuda_memory_usage():
        # we don't need CUDA synchronize because the statistics are not tracked at
        # actual freeing, but at when marking the block as free.
        num_devices = torch.cuda.device_count()
        gc.collect()
        return tuple(torch.cuda.memory_allocated(i) for i in range(num_devices))

    def __enter__(self):
        self.befores = self.get_cuda_memory_usage()

    def __exit__(self, exec_type, exec_value, traceback):
        # Don't check for leaks if an exception was thrown
        if exec_type is not None:
            return

        afters = self.get_cuda_memory_usage()

        for i, (before, after) in enumerate(zip(self.befores, afters)):
            if not TEST_WITH_ROCM:
                self.testcase.assertEqual(
                    before, after, '{} leaked {} bytes CUDA memory on device {}'.format(
                        self.name, after - before, i))
            else:
                # TODO: Investigate ROCm memory leaking.
                if before != after:
                    warnings.warn('{} leaked {} bytes ROCm memory on device {}'.format(
                        self.name, after - before, i), RuntimeWarning)

#  "min_satisfying_examples" setting has been deprecated in hypythesis
#  3.56.0 and removed in hypothesis 4.x
try:
    import hypothesis
    if hypothesis.version.__version_info__ >= (3, 56, 0):
        hypothesis.settings.register_profile(
            "pytorch_ci",
            hypothesis.settings(
                derandomize=True,
                suppress_health_check=[hypothesis.HealthCheck.too_slow],
                database=None,
                max_examples=100,
                verbosity=hypothesis.Verbosity.normal))
        hypothesis.settings.register_profile(
            "dev",
            hypothesis.settings(
                suppress_health_check=[hypothesis.HealthCheck.too_slow],
                database=None,
                max_examples=10,
                verbosity=hypothesis.Verbosity.normal))
        hypothesis.settings.register_profile(
            "debug",
            hypothesis.settings(
                suppress_health_check=[hypothesis.HealthCheck.too_slow],
                database=None,
                max_examples=1000,
                verbosity=hypothesis.Verbosity.verbose))
    else:
        hypothesis.settings.register_profile(
            "pytorch_ci",
            hypothesis.settings(
                derandomize=True,
                suppress_health_check=[hypothesis.HealthCheck.too_slow],
                database=None,
                max_examples=100,
                min_satisfying_examples=1,
                verbosity=hypothesis.Verbosity.normal))
        hypothesis.settings.register_profile(
            "dev",
            hypothesis.settings(
                suppress_health_check=[hypothesis.HealthCheck.too_slow],
                database=None,
                max_examples=10,
                min_satisfying_examples=1,
                verbosity=hypothesis.Verbosity.normal))
        hypothesis.settings.register_profile(
            "debug",
            hypothesis.settings(
                suppress_health_check=[hypothesis.HealthCheck.too_slow],
                database=None,
                max_examples=1000,
                min_satisfying_examples=1,
                verbosity=hypothesis.Verbosity.verbose))

    hypothesis.settings.load_profile(
        "pytorch_ci" if IS_PYTORCH_CI else os.getenv('PYTORCH_HYPOTHESIS_PROFILE',
                                                     'dev')
    )
except ImportError:
    print('Fail to import hypothesis in common_utils, tests are not derandomized')

disabled_test_from_issues = None
def check_disabled(test_name):
    global disabled_test_from_issues
    if disabled_test_from_issues is None:
        disabled_test_from_issues = {}

        def read_and_process():
            url = 'https://raw.githubusercontent.com/zdevito/pytorch_disabled_tests/master/result.json'
            contents = urlopen(url, timeout=1).read().decode('utf-8')
            the_response = json.loads(contents)
            for item in the_response['items']:
                title = item['title']
                key = 'DISABLED '
                if title.startswith(key):
                    test_name = title[len(key):].strip()
                    disabled_test_from_issues[test_name] = item['html_url']

        if not IS_SANDCASTLE and os.getenv("PYTORCH_RUN_DISABLED_TESTS", "0") != "1":
            try:
                read_and_process()
            except Exception:
                print("Couldn't download test skip set, leaving all tests enabled...")

    if test_name in disabled_test_from_issues:
        raise unittest.SkipTest(
            "Test is disabled because an issue exists disabling it: {}".format(disabled_test_from_issues[test_name]) +
            " To enable set the environment variable PYTORCH_RUN_DISABLED_TESTS=1")

class TestCase(expecttest.TestCase):
    precision = 1e-5
    maxDiff = None
    _do_cuda_memory_leak_check = False
    _do_cuda_non_default_stream = False
    exact_dtype = False

    def __init__(self, method_name='runTest'):
        super(TestCase, self).__init__(method_name)

        test_method = getattr(self, method_name)
        # Wraps the tested method if we should do CUDA memory check.
        self._do_cuda_memory_leak_check &= getattr(test_method, '_do_cuda_memory_leak_check', True)
        # FIXME: figure out the flaky -1024 anti-leaks on windows. See #8044
        if self._do_cuda_memory_leak_check and not IS_WINDOWS:
            self.wrap_with_cuda_policy(method_name, self.assertLeaksNoCudaTensors)

        # Wraps the tested method if we should enforce non default CUDA stream.
        self._do_cuda_non_default_stream &= getattr(test_method, '_do_cuda_non_default_stream', True)
        if self._do_cuda_non_default_stream and not IS_WINDOWS and not TEST_WITH_ROCM:
            self.wrap_with_cuda_policy(method_name, self.enforceNonDefaultStream)

    def assertLeaksNoCudaTensors(self, name=None):
        name = self.id() if name is None else name
        return CudaMemoryLeakCheck(self, name)

    def enforceNonDefaultStream(self):
        return CudaNonDefaultStream()

    def wrap_with_cuda_policy(self, method_name, policy):
        test_method = getattr(self, method_name)
        # the import below may initialize CUDA context, so we do it only if
        # self._do_cuda_memory_leak_check or self._do_cuda_non_default_stream
        # is True.
        from torch.testing._internal.common_cuda import TEST_CUDA
        fullname = self.id().lower()  # class_name.method_name
        if TEST_CUDA and ('gpu' in fullname or 'cuda' in fullname):
            setattr(self, method_name, self.wrap_method_with_cuda_policy(test_method, policy))

    def wrap_method_with_cuda_policy(self, method, policy):
        # Assumes that `method` is the tested function in `self`.
        # NOTE: Python Exceptions (e.g., unittest.Skip) keeps objects in scope
        #       alive, so this cannot be done in setUp and tearDown because
        #       tearDown is run unconditionally no matter whether the test
        #       passes or not. For the same reason, we can't wrap the `method`
        #       call in try-finally and always do the check.
        @wraps(method)
        def wrapper(self, *args, **kwargs):
            with policy():
                method(*args, **kwargs)
        return types.MethodType(wrapper, self)

    def wrap_with_cuda_memory_check(self, method):
        return self.wrap_method_with_cuda_policy(method, self.assertLeaksNoCudaTensors)


    def setUp(self):


        if TEST_SKIP_FAST:
            if not getattr(self, self._testMethodName).__dict__.get('slow_test', False):
                raise unittest.SkipTest("test is fast; we disabled it with PYTORCH_TEST_SKIP_FAST")
        check_disabled(str(self))

        set_rng_seed(SEED)

    def assertTensorsSlowEqual(self, x, y, prec=None, message=''):
        max_err = 0
        self.assertEqual(x.size(), y.size())
        for index in iter_indices(x):
            max_err = max(max_err, abs(x[index] - y[index]))
        self.assertLessEqual(max_err, prec, message)

    def genSparseTensor(self, size, sparse_dim, nnz, is_uncoalesced, device='cpu'):
        # Assert not given impossible combination, where the sparse dims have
        # empty numel, but nnz > 0 makes the indices containing values.
        assert all(size[d] > 0 for d in range(sparse_dim)) or nnz == 0, 'invalid arguments'

        v_size = [nnz] + list(size[sparse_dim:])
        v = torch.randn(*v_size, device=device)
        i = torch.rand(sparse_dim, nnz, device=device)
        i.mul_(torch.tensor(size[:sparse_dim]).unsqueeze(1).to(i))
        i = i.to(torch.long)
        if is_uncoalesced:
            v = torch.cat([v, torch.randn_like(v)], 0)
            i = torch.cat([i, i], 1)

        x = torch.sparse_coo_tensor(i, v, torch.Size(size))

        if not is_uncoalesced:
            x = x.coalesce()
        else:
            # FIXME: `x` is a sparse view of `v`. Currently rebase_history for
            #        sparse views is not implemented, so this workaround is
            #        needed for inplace operations done on `x`, e.g., copy_().
            #        Remove after implementing something equivalent to CopySlice
            #        for sparse views.
            # NOTE: We do clone() after detach() here because we need to be able to change size/storage of x afterwards
            x = x.detach().clone()
        return x, x._indices().clone(), x._values().clone()

    def safeToDense(self, t):
        r = self.safeCoalesce(t)
        return r.to_dense()

    def safeCoalesce(self, t):
        tc = t.coalesce()
        self.assertEqual(tc.to_dense(), t.to_dense())
        self.assertTrue(tc.is_coalesced())

        # Our code below doesn't work when nnz is 0, because
        # then it's a 0D tensor, not a 2D tensor.
        if t._nnz() == 0:
            self.assertEqual(t._indices(), tc._indices())
            self.assertEqual(t._values(), tc._values())
            return tc

        value_map = {}
        for idx, val in zip(t._indices().t(), t._values()):
            idx_tup = tuple(idx.tolist())
            if idx_tup in value_map:
                value_map[idx_tup] += val
            else:
                value_map[idx_tup] = val.clone() if isinstance(val, torch.Tensor) else val

        new_indices = sorted(list(value_map.keys()))
        new_values = [value_map[idx] for idx in new_indices]
        if t._values().ndimension() < 2:
            new_values = t._values().new(new_values)
        else:
            new_values = torch.stack(new_values)

        new_indices = t._indices().new(new_indices).t()
        tg = t.new(new_indices, new_values, t.size())

        self.assertEqual(tc._indices(), tg._indices())
        self.assertEqual(tc._values(), tg._values())

        if t.is_coalesced():
            self.assertEqual(tc._indices(), t._indices())
            self.assertEqual(tc._values(), t._values())

        return tg

    def assertEqual(self, x, y, prec=None, message='', allow_inf=False, exact_dtype=None):
        if exact_dtype is None:
            exact_dtype = self.exact_dtype

        if isinstance(prec, str) and message == '':
            message = prec
            prec = None
        if prec is None:
            prec = self.precision

        if isinstance(x, torch.Tensor) and isinstance(y, Number):
            self.assertEqual(x.item(), y, prec=prec, message=message,
                             allow_inf=allow_inf, exact_dtype=exact_dtype)
        elif isinstance(y, torch.Tensor) and isinstance(x, Number):
            self.assertEqual(x, y.item(), prec=prec, message=message,
                             allow_inf=allow_inf, exact_dtype=exact_dtype)
        elif isinstance(x, torch.Tensor) and isinstance(y, numpy.bool_):
            self.assertEqual(x.item(), y, prec=prec, message=message,
                             allow_inf=allow_inf, exact_dtype=exact_dtype)
        elif isinstance(y, torch.Tensor) and isinstance(x, numpy.bool_):
            self.assertEqual(x, y.item(), prec=prec, message=message,
                             allow_inf=allow_inf, exact_dtype=exact_dtype)
        elif isinstance(x, torch.Tensor) and isinstance(y, torch.Tensor):
            def assertTensorsEqual(a, b):
                super(TestCase, self).assertEqual(a.size(), b.size(), message)
                if exact_dtype:
                    self.assertEqual(a.dtype, b.dtype)
                if a.numel() > 0:
                    if (a.device.type == 'cpu' and (a.dtype == torch.float16 or a.dtype == torch.bfloat16)):
                        # CPU half and bfloat16 tensors don't have the methods we need below
                        a = a.to(torch.float32)
                    if (a.device.type == 'cuda' and a.dtype == torch.bfloat16):
                        # CUDA bfloat16 tensors don't have the methods we need below
                        a = a.to(torch.float32)
                    b = b.to(a)

                    if (a.dtype == torch.bool) != (b.dtype == torch.bool):
                        raise TypeError("Was expecting both tensors to be bool type.")
                    else:
                        if a.dtype == torch.bool and b.dtype == torch.bool:
                            # we want to respect precision but as bool doesn't support subtraction,
                            # boolean tensor has to be converted to int
                            a = a.to(torch.int)
                            b = b.to(torch.int)

                        diff = a - b
                        if a.dtype.is_complex or a.dtype.is_floating_point:
                            # check that NaNs are in the same locations
                            nan_mask = torch.isnan(a)
                            self.assertTrue(torch.equal(nan_mask, torch.isnan(b)), message)
                            diff[nan_mask] = 0
                            # inf check if allow_inf=True
                            if allow_inf:
                                inf_mask = torch.isinf(a)
                                inf_sign = inf_mask.sign()
                                self.assertTrue(torch.equal(inf_sign, torch.isinf(b).sign()), message)
                                diff[inf_mask] = 0
                        # TODO: implement abs on CharTensor (int8)
                        # TODO: modify abs to return float/double for ComplexFloat/ComplexDouble
                        if diff.is_signed() and diff.dtype != torch.int8:
                            diff = diff.abs()
                            # if diff is complex, the imaginary component for diff will be 0
                            # from the previous step, hence converting it to float and double is fine.
                            if diff.dtype == torch.complex64:
                                diff = diff.to(torch.float)
                            elif diff.dtype == torch.complex128:
                                diff = diff.to(torch.double)
                        max_err = diff.max()
                        self.assertLessEqual(max_err, prec, message)
            super(TestCase, self).assertEqual(x.is_sparse, y.is_sparse, message)
            super(TestCase, self).assertEqual(x.is_quantized, y.is_quantized, message)
            if x.is_sparse:
                x = self.safeCoalesce(x)
                y = self.safeCoalesce(y)
                assertTensorsEqual(x._indices(), y._indices())
                assertTensorsEqual(x._values(), y._values())
            elif x.is_quantized and y.is_quantized:
                self.assertEqual(x.qscheme(), y.qscheme(), prec=prec,
                                 message=message, allow_inf=allow_inf,
                                 exact_dtype=exact_dtype)
                if x.qscheme() == torch.per_tensor_affine:
                    self.assertEqual(x.q_scale(), y.q_scale(), prec=prec,
                                     message=message, allow_inf=allow_inf,
                                     exact_dtype=exact_dtype)
                    self.assertEqual(x.q_zero_point(), y.q_zero_point(),
                                     prec=prec, message=message,
                                     allow_inf=allow_inf, exact_dtype=exact_dtype)
                elif x.qscheme() == torch.per_channel_affine:
                    self.assertEqual(x.q_per_channel_scales(), y.q_per_channel_scales(), prec=prec,
                                     message=message, allow_inf=allow_inf,
                                     exact_dtype=exact_dtype)
                    self.assertEqual(x.q_per_channel_zero_points(), y.q_per_channel_zero_points(),
                                     prec=prec, message=message,
                                     allow_inf=allow_inf, exact_dtype=exact_dtype)
                    self.assertEqual(x.q_per_channel_axis(), y.q_per_channel_axis(),
                                     prec=prec, message=message)
                self.assertEqual(x.dtype, y.dtype)
                self.assertEqual(x.int_repr().to(torch.int32),
                                 y.int_repr().to(torch.int32), prec=prec,
                                 message=message, allow_inf=allow_inf,
                                 exact_dtype=exact_dtype)
            else:
                assertTensorsEqual(x, y)
        elif isinstance(x, string_classes) and isinstance(y, string_classes):
            super(TestCase, self).assertEqual(x, y, message)
        elif type(x) == set and type(y) == set:
            super(TestCase, self).assertEqual(x, y, message)
        elif isinstance(x, dict) and isinstance(y, dict):
            if isinstance(x, OrderedDict) and isinstance(y, OrderedDict):
                self.assertEqual(x.items(), y.items(), prec=prec,
                                 message=message, allow_inf=allow_inf,
                                 exact_dtype=exact_dtype)
            else:
                self.assertEqual(set(x.keys()), set(y.keys()), prec=prec,
                                 message=message, allow_inf=allow_inf,
                                 exact_dtype=exact_dtype)
                key_list = list(x.keys())
                self.assertEqual([x[k] for k in key_list],
                                 [y[k] for k in key_list],
                                 prec=prec, message=message,
                                 allow_inf=allow_inf, exact_dtype=exact_dtype)
        elif is_iterable(x) and is_iterable(y):
            super(TestCase, self).assertEqual(len(x), len(y), message)
            for x_, y_ in zip(x, y):
                self.assertEqual(x_, y_, prec=prec, message=message,
                                 allow_inf=allow_inf, exact_dtype=exact_dtype)
        elif isinstance(x, bool) and isinstance(y, bool):
            super(TestCase, self).assertEqual(x, y, message)
        elif isinstance(x, Number) and isinstance(y, Number):
            if abs(x) == inf or abs(y) == inf:
                if allow_inf:
                    super(TestCase, self).assertEqual(x, y, message)
                else:
                    self.fail("Expected finite numeric values - x={}, y={}".format(x, y))
                return
            super(TestCase, self).assertLessEqual(abs(x - y), prec, message)
        else:
            super(TestCase, self).assertEqual(x, y, message)

    def assertAlmostEqual(self, x, y, places=None, msg=None, delta=None, allow_inf=None):
        prec = delta
        if places:
            prec = 10**(-places)
        self.assertEqual(x, y, prec, msg, allow_inf)

    def assertNotEqual(self, x, y, prec=None, message=''):
        if isinstance(prec, str) and message == '':
            message = prec
            prec = None
        if prec is None:
            prec = self.precision

        if isinstance(x, torch.Tensor) and isinstance(y, torch.Tensor):
            if x.size() != y.size():
                super(TestCase, self).assertNotEqual(x.size(), y.size())
            self.assertGreater(x.numel(), 0)
            y = y.type_as(x)
            y = y.cuda(device=x.get_device()) if x.is_cuda else y.cpu()
            nan_mask = x != x
            if torch.equal(nan_mask, y != y):
                diff = x - y
                if diff.is_signed():
                    diff = diff.abs()
                diff[nan_mask] = 0
                # Use `item()` to work around:
                # https://github.com/pytorch/pytorch/issues/22301
                max_err = diff.max().item()
                self.assertGreaterEqual(max_err, prec, message)
        elif type(x) == str and type(y) == str:
            super(TestCase, self).assertNotEqual(x, y)
        elif is_iterable(x) and is_iterable(y):
            super(TestCase, self).assertNotEqual(x, y)
        else:
            try:
                self.assertGreaterEqual(abs(x - y), prec, message)
                return
            except (TypeError, AssertionError):
                pass
            super(TestCase, self).assertNotEqual(x, y, message)

    def assertObjectIn(self, obj, iterable):
        for elem in iterable:
            if id(obj) == id(elem):
                return
        raise AssertionError("object not found in iterable")

    # TODO: Support context manager interface
    # NB: The kwargs forwarding to callable robs the 'subname' parameter.
    # If you need it, manually apply your callable in a lambda instead.
    def assertExpectedRaises(self, exc_type, callable, *args, **kwargs):
        subname = None
        if 'subname' in kwargs:
            subname = kwargs['subname']
            del kwargs['subname']
        try:
            callable(*args, **kwargs)
        except exc_type as e:
            self.assertExpected(str(e), subname)
            return
        # Don't put this in the try block; the AssertionError will catch it
        self.fail(msg="Did not raise when expected to")

    def assertNotWarn(self, callable, msg=''):
        r"""
        Test if :attr:`callable` does not raise a warning.
        """
        with self._reset_warning_registry(), warnings.catch_warnings(record=True) as ws:
            warnings.simplefilter("always")  # allow any warning to be raised
            callable()
            self.assertTrue(len(ws) == 0, msg)

    def assertWarns(self, callable, msg=''):
        r"""
        Test if :attr:`callable` raises a warning.
        """
        with self._reset_warning_registry(), warnings.catch_warnings(record=True) as ws:
            warnings.simplefilter("always")  # allow any warning to be raised
            callable()
            self.assertTrue(len(ws) > 0, msg)

    def assertWarnsRegex(self, callable, regex, msg=''):
        r"""
        Test if :attr:`callable` raises any warning with message that contains
        the regex pattern :attr:`regex`.
        """
        with self._reset_warning_registry(), warnings.catch_warnings(record=True) as ws:
            warnings.simplefilter("always")  # allow any warning to be raised
            callable()
            self.assertTrue(len(ws) > 0, msg)
            found = any(re.search(regex, str(w.message)) is not None for w in ws)
            self.assertTrue(found, msg)

    @contextmanager
    def maybeWarnsRegex(self, category, regex=''):
        """Context manager for code that *may* warn, e.g. ``TORCH_WARN_ONCE``.

        This filters expected warnings from the test log and fails the test if
        any unexpected warnings are caught.
        """
        with self._reset_warning_registry(), warnings.catch_warnings(record=True) as ws:
            warnings.simplefilter("always")  # allow any warning to be raised
            # Ignore expected warnings
            warnings.filterwarnings("ignore", message=regex, category=category)
            try:
                yield
            finally:
                if len(ws) != 0:
                    msg = 'Caught unexpected warnings:\n'
                    for w in ws:
                        msg += warnings.formatwarning(
                            w.message, w.category, w.filename, w.lineno, w.line)
                        msg += '\n'
                    self.fail(msg)

    @contextmanager
    def _reset_warning_registry(self):
        r"""
        warnings.catch_warnings() in Python 2 misses already registered
        warnings. We need to manually clear the existing warning registries to
        ensure catching warnings in a scope.
        """
        # Python 3 has no problem.
        if sys.version_info >= (3,):
            yield
            return

        # Backup and clear all existing warning registries.
        backup = {}
        for name, mod in list(sys.modules.items()):
            try:
                reg = mod.__warningregistry__
            except AttributeError:
                continue
            else:
                backup[name] = reg.copy()
                reg.clear()

        yield

        # Restore backed up warning registries.
        for name, reg_orig in backup.items():
            try:
                mod = sys.modules[name]
            except KeyError:
                continue

            try:
                reg = mod.__warningregistry__
            except AttributeError:
                mod.__warningregistry__ = reg_orig
            else:
                reg.clear()
                reg.update(reg_orig)

    def assertExpected(self, s, subname=None):
        r"""
        Test that a string matches the recorded contents of a file
        derived from the name of this test and subname.  This file
        is placed in the 'expect' directory in the same directory
        as the test script. You can automatically update the recorded test
        output using --accept.

        If you call this multiple times in a single function, you must
        give a unique subname each time.
        """
        if not (isinstance(s, str) or (sys.version_info[0] == 2 and isinstance(s, unicode))):
            raise TypeError("assertExpected is strings only")

        def remove_prefix(text, prefix):
            if text.startswith(prefix):
                return text[len(prefix):]
            return text
        # NB: we take __file__ from the module that defined the test
        # class, so we place the expect directory where the test script
        # lives, NOT where test/common_utils.py lives.  This doesn't matter in
        # PyTorch where all test scripts are in the same directory as
        # test/common_utils.py, but it matters in onnx-pytorch
        module_id = self.__class__.__module__
        munged_id = remove_prefix(self.id(), module_id + ".")
        test_file = os.path.realpath(sys.modules[module_id].__file__)
        expected_file = os.path.join(os.path.dirname(test_file),
                                     "expect",
                                     munged_id)

        subname_output = ""
        if subname:
            expected_file += "-" + subname
            subname_output = " ({})".format(subname)
        expected_file += ".expect"
        expected = None

        def accept_output(update_type):
            print("Accepting {} for {}{}:\n\n{}".format(update_type, munged_id, subname_output, s))
            with open(expected_file, 'w') as f:
                f.write(s)

        try:
            with open(expected_file) as f:
                expected = f.read()
        except IOError as e:
            if e.errno != errno.ENOENT:
                raise
            elif expecttest.ACCEPT:
                return accept_output("output")
            else:
                raise RuntimeError(
                    ("I got this output for {}{}:\n\n{}\n\n"
                     "No expect file exists; to accept the current output, run:\n"
                     "python {} {} --accept").format(munged_id, subname_output, s, __main__.__file__, munged_id))

        # a hack for JIT tests
        if IS_WINDOWS:
            expected = re.sub(r'CppOp\[(.+?)\]', 'CppOp[]', expected)
            s = re.sub(r'CppOp\[(.+?)\]', 'CppOp[]', s)

        if expecttest.ACCEPT:
            if expected != s:
                return accept_output("updated output")
        else:
            if hasattr(self, "assertMultiLineEqual"):
                # Python 2.7 only
                # NB: Python considers lhs "old" and rhs "new".
                self.assertMultiLineEqual(expected, s)
            else:
                self.assertEqual(s, expected)

    def assertExpectedStripMangled(self, s, subname=None):
        s = re.sub(r'__torch__[^ ]+', '', s)
        self.assertExpected(s, subname)

    # returns captured stderr
    @staticmethod
    def runWithPytorchAPIUsageStderr(code):
        import subprocess

        env = os.environ.copy()
        env["PYTORCH_API_USAGE_STDERR"] = "1"
        pipes = subprocess.Popen(
            [sys.executable, '-c', code],
            stdout=subprocess.PIPE,
            stderr=subprocess.PIPE,
            env=env)
        return pipes.communicate()[1].decode('ascii')

    if sys.version_info < (3, 2):
        # assertRegexpMatches renamed to assertRegex in 3.2
        assertRegex = unittest.TestCase.assertRegexpMatches
        # assertRaisesRegexp renamed to assertRaisesRegex in 3.2
        assertRaisesRegex = unittest.TestCase.assertRaisesRegexp

    if sys.version_info < (3, 5):
        # assertNotRegexpMatches renamed to assertNotRegex in 3.5
        assertNotRegex = unittest.TestCase.assertNotRegexpMatches


def download_file(url, binary=True):
    if sys.version_info < (3,):
        from urlparse import urlsplit
        import urllib2
        request = urllib2
        error = urllib2
    else:
        from urllib.parse import urlsplit
        from urllib import request, error

    filename = os.path.basename(urlsplit(url)[2])
    data_dir = get_writable_path(os.path.join(os.path.dirname(__file__), 'data'))
    path = os.path.join(data_dir, filename)

    if os.path.exists(path):
        return path
    try:
        data = request.urlopen(url, timeout=15).read()
        with open(path, 'wb' if binary else 'w') as f:
            f.write(data)
        return path
    except error.URLError:
        msg = "could not download test file '{}'".format(url)
        warnings.warn(msg, RuntimeWarning)
        raise unittest.SkipTest(msg)


def find_free_port():
    sock = socket.socket(socket.AF_INET, socket.SOCK_STREAM)
    sock.setsockopt(socket.SOL_SOCKET, socket.SO_REUSEADDR, 1)
    sock.bind(('localhost', 0))
    sockname = sock.getsockname()
    sock.close()
    return sockname[1]

# Errors that we can get in c10d initialization for which we should retry tests for.
ADDRESS_IN_USE = "Address already in use"
CONNECT_TIMEOUT = "connect() timed out."

def retry_on_connect_failures(func=None, connect_errors=(ADDRESS_IN_USE)):
    """Reruns a test if the test returns a RuntimeError and the exception
    matches exactly with one of the strings in connect_errors."""
    # This if block is executed when using this function as a decorator with arguments.
    if func is None:
        return partial(retry_on_connect_failures, connect_errors=connect_errors)

    @wraps(func)
    def wrapper(*args, **kwargs):
        tries_remaining = 10
        while True:
            try:
                return func(*args, **kwargs)
            except RuntimeError as error:
                if str(error) in connect_errors:
                    tries_remaining -= 1
                    if tries_remaining == 0:
                        raise
                    time.sleep(random.random())
                    continue
                raise
    return wrapper


# Decorator to retry upon certain Exceptions.
def retry(ExceptionToCheck, tries=3, delay=3):
    def deco_retry(f):
        @wraps(f)
        def f_retry(*args, **kwargs):
            mtries, mdelay = tries, delay
            while mtries > 1:
                try:
                    return f(*args, **kwargs)
                except ExceptionToCheck as e:
                    msg = "%s, Retrying in %d seconds..." % (str(e), mdelay)
                    print(msg)
                    time.sleep(mdelay)
                    mtries -= 1
            return f(*args, **kwargs)
        return f_retry  # true decorator
    return deco_retry


# Methods for matrix generation
# Used in test_autograd.py and test_torch.py
def prod_single_zero(dim_size):
    result = torch.randn(dim_size, dim_size)
    result[0, 1] = 0
    return result


def random_square_matrix_of_rank(l, rank, dtype=torch.double, device='cpu'):
    assert rank <= l
    A = torch.randn(l, l, dtype=dtype, device=device)
    u, s, v = A.svd()
    for i in range(l):
        if i >= rank:
            s[i] = 0
        elif s[i] == 0:
            s[i] = 1
    return u.mm(torch.diag(s)).mm(v.transpose(0, 1))


def random_symmetric_matrix(l, *batches, **kwargs):
    dtype = kwargs.get('dtype', torch.double)
    device = kwargs.get('device', 'cpu')
    A = torch.randn(*(batches + (l, l)), dtype=dtype, device=device)
    A = (A + A.transpose(-2, -1)).div_(2)
    return A


def random_symmetric_psd_matrix(l, *batches, **kwargs):
    dtype = kwargs.get('dtype', torch.double)
    device = kwargs.get('device', 'cpu')
    A = torch.randn(*(batches + (l, l)), dtype=dtype, device=device)
    return torch.matmul(A, A.transpose(-2, -1))


def random_symmetric_pd_matrix(matrix_size, *batch_dims, **kwargs):
    dtype = kwargs.get('dtype', torch.double)
    device = kwargs.get('device', 'cpu')
    A = torch.randn(*(batch_dims + (matrix_size, matrix_size)),
                    dtype=dtype, device=device)
    return torch.matmul(A, A.transpose(-2, -1)) \
        + torch.eye(matrix_size, dtype=dtype, device=device) * 1e-5


def make_nonzero_det(A, sign=None, min_singular_value=0.1):
    u, s, v = A.svd()
    s.clamp_(min=min_singular_value)
    A = torch.matmul(u, torch.matmul(torch.diag_embed(s), v.transpose(-2, -1)))
    det = A.det()
    if sign is not None:
        if A.dim() == 2:
            det = det.item()
            if (det < 0) ^ (sign < 0):
                A[0, :].neg_()
        else:
            cond = ((det < 0) ^ (sign < 0)).nonzero()
            if cond.size(0) > 0:
                for i in range(cond.size(0)):
                    A[list(cond[i])][0, :].neg_()
    return A


def random_fullrank_matrix_distinct_singular_value(matrix_size, *batch_dims,
                                                   **kwargs):
    dtype = kwargs.get('dtype', torch.double)
    device = kwargs.get('device', 'cpu')
    silent = kwargs.get("silent", False)
    if silent and not torch._C.has_lapack:
        return torch.ones(matrix_size, matrix_size, dtype=dtype, device=device)

    A = torch.randn(batch_dims + (matrix_size, matrix_size), dtype=dtype, device=device)
    u, _, v = A.svd()
    s = torch.arange(1., matrix_size + 1, dtype=dtype, device=device).mul_(1.0 / (matrix_size + 1)).diag()
    return u.matmul(s.expand(batch_dims + (matrix_size, matrix_size)).matmul(v.transpose(-2, -1)))


def random_matrix(rows, columns, *batch_dims, **kwargs):
    """Return rectangular matrix or batches of rectangular matrices.

    Parameters:
      dtype - the data type
      device - the device kind
      singular - when True, the output will be singular
    """
    dtype = kwargs.get('dtype', torch.double)
    device = kwargs.get('device', 'cpu')
    silent = kwargs.get("silent", False)
    singular = kwargs.get("singular", False)
    if silent and not torch._C.has_lapack:
        return torch.ones(rows, columns, dtype=dtype, device=device)

    A = torch.randn(batch_dims + (rows, columns), dtype=dtype, device=device)
    u, _, v = A.svd(some=False)
    s = torch.zeros(rows, columns, dtype=dtype, device=device)
    k = min(rows, columns)
    for i in range(k):
        s[i, i] = float(i + 1) / (k + 1)
    if singular:
        # make matrix singular
        s[k - 1, k - 1] = 0
        if k > 2:
            # increase the order of singularity so that the pivoting
            # in LU factorization will be non-trivial
            s[0, 0] = 0
    return u.matmul(s.expand(batch_dims + (rows, columns)).matmul(v.transpose(-2, -1)))


def random_lowrank_matrix(rank, rows, columns, *batch_dims, **kwargs):
    """Return rectangular matrix or batches of rectangular matrices with
    given rank.
    """
    B = random_matrix(rows, rank, *batch_dims, **kwargs)
    C = random_matrix(rank, columns, *batch_dims, **kwargs)
    return B.matmul(C)


def random_sparse_matrix(rows, columns, density=0.01, **kwargs):
    """Return rectangular random sparse matrix within given density.

    The density of the result approaches to given density as the size
    of the matrix is increased and a relatively small value of density
    is specified but higher than min(rows, columns)/(rows * columns)
    for non-singular matrices.
    """
    dtype = kwargs.get('dtype', torch.double)
    device = kwargs.get('device', 'cpu')
    singular = kwargs.get("singular", False)

    k = min(rows, columns)
    nonzero_elements = max(min(rows, columns), int(rows * columns * density))

    row_indices = [i % rows for i in range(nonzero_elements)]
    column_indices = [i % columns for i in range(nonzero_elements)]
    random.shuffle(column_indices)
    indices = [row_indices, column_indices]
    values = torch.randn(nonzero_elements, dtype=dtype, device=device)
    # ensure that the diagonal dominates
    values *= torch.tensor([-float(i - j)**2 for i, j in zip(*indices)], dtype=dtype, device=device).exp()
    A = torch.sparse_coo_tensor(indices, values, (rows, columns), device=device)
    return A.coalesce()


def random_sparse_pd_matrix(matrix_size, density=0.01, **kwargs):
    """Return random sparse positive-definite matrix with given density.

    The eigenvalues of the matrix are defined as::
      arange(1, matrix_size+1)/matrix_size

    Algorithm:
      A = diag(arange(1, matrix_size+1)/matrix_size)
      while <A density is smaller than required>:
          <choose random i, j in range(matrix_size), theta in [0, 2*pi]>
          R = <rotation matrix (i,j,theta)>
          A = R^T A R
    """
    import math
    torch = kwargs.get('torch', globals()['torch'])
    dtype = kwargs.get('dtype', torch.double)
    device = kwargs.get('device', 'cpu')
    data = dict([((i, i), float(i + 1) / matrix_size)
                 for i in range(matrix_size)])


    def multiply(data, N, i, j, cs, sn, left=True):
        for k in range(N):
            if left:
                ik, jk = (k, i), (k, j)
            else:
                ik, jk = (i, k), (j, k)
            aik, ajk = data.get(ik, 0), data.get(jk, 0)
            aik, ajk = cs * aik + sn * ajk, -sn * aik + cs * ajk
            if aik:
                data[ik] = aik
            else:
                data.pop(ik, None)
            if ajk:
                data[jk] = ajk
            else:
                data.pop(jk, None)

    target_nnz = density * matrix_size * matrix_size
    while len(data) < target_nnz:
        i = random.randint(0, matrix_size - 1)
        j = random.randint(0, matrix_size - 1)
        if i != j:
            theta = random.uniform(0, 2 * math.pi)
            cs = math.cos(theta)
            sn = math.sin(theta)
            multiply(data, matrix_size, i, j, cs, sn, left=True)
            multiply(data, matrix_size, i, j, cs, sn, left=False)
    icoords, jcoords, values = [], [], []
    for (i, j), v in sorted(data.items()):
        icoords.append(i)
        jcoords.append(j)
        values.append(v)
    indices = [icoords, jcoords]
    return torch.sparse_coo_tensor(indices, values, (matrix_size, matrix_size), dtype=dtype, device=device)


def do_test_dtypes(self, dtypes, layout, device):
    for dtype in dtypes:
        if dtype != torch.float16:
            out = torch.zeros((2, 3), dtype=dtype, layout=layout, device=device)
            self.assertIs(dtype, out.dtype)
            self.assertIs(layout, out.layout)
            self.assertEqual(device, out.device)


def do_test_empty_full(self, dtypes, layout, device):
    shape = torch.Size([2, 3])

    def check_value(tensor, dtype, layout, device, value, requires_grad):
        self.assertEqual(shape, tensor.shape)
        self.assertIs(dtype, tensor.dtype)
        self.assertIs(layout, tensor.layout)
        self.assertEqual(tensor.requires_grad, requires_grad)
        if tensor.is_cuda and device is not None:
            self.assertEqual(device, tensor.device)
        if value is not None:
            fill = tensor.new(shape).fill_(value)
            self.assertEqual(tensor, fill)

    def get_int64_dtype(dtype):
        module = '.'.join(str(dtype).split('.')[1:-1])
        if not module:
            return torch.int64
        return operator.attrgetter(module)(torch).int64

    default_dtype = torch.get_default_dtype()
    check_value(torch.empty(shape), default_dtype, torch.strided, -1, None, False)
    check_value(torch.full(shape, -5), default_dtype, torch.strided, -1, None, False)
    for dtype in dtypes:
        for rg in {dtype.is_floating_point, False}:
            int64_dtype = get_int64_dtype(dtype)
            v = torch.empty(shape, dtype=dtype, device=device, layout=layout, requires_grad=rg)
            check_value(v, dtype, layout, device, None, rg)
            out = v.new()
            check_value(torch.empty(shape, out=out, device=device, layout=layout, requires_grad=rg),
                        dtype, layout, device, None, rg)
            check_value(v.new_empty(shape), dtype, layout, device, None, False)
            check_value(v.new_empty(shape, dtype=int64_dtype, device=device, requires_grad=False),
                        int64_dtype, layout, device, None, False)
            check_value(torch.empty_like(v), dtype, layout, device, None, False)
            check_value(torch.empty_like(v, dtype=int64_dtype, layout=layout, device=device, requires_grad=False),
                        int64_dtype, layout, device, None, False)

            if dtype is not torch.float16 and layout != torch.sparse_coo:
                fv = 3
                v = torch.full(shape, fv, dtype=dtype, layout=layout, device=device, requires_grad=rg)
                check_value(v, dtype, layout, device, fv, rg)
                check_value(v.new_full(shape, fv + 1), dtype, layout, device, fv + 1, False)
                out = v.new()
                check_value(torch.full(shape, fv + 2, out=out, device=device, layout=layout, requires_grad=rg),
                            dtype, layout, device, fv + 2, rg)
                check_value(v.new_full(shape, fv + 3, dtype=int64_dtype, device=device, requires_grad=False),
                            int64_dtype, layout, device, fv + 3, False)
                check_value(torch.full_like(v, fv + 4), dtype, layout, device, fv + 4, False)
                check_value(torch.full_like(v, fv + 5,
                                            dtype=int64_dtype, layout=layout, device=device, requires_grad=False),
                            int64_dtype, layout, device, fv + 5, False)




THESE_TAKE_WAY_TOO_LONG = {
    'test_Conv3d_groups',
    'test_conv_double_backward',
    'test_conv_double_backward_groups',
    'test_Conv3d_dilated',
    'test_Conv3d_stride_padding',
    'test_Conv3d_dilated_strided',
    'test_Conv3d',
    'test_Conv2d_dilated',
    'test_ConvTranspose3d_dilated',
    'test_ConvTranspose2d_dilated',
    'test_snli',
    'test_Conv2d',
    'test_Conv2d_padding',
    'test_ConvTranspose2d_no_bias',
    'test_ConvTranspose2d',
    'test_ConvTranspose3d',
    'test_Conv2d_no_bias',
    'test_matmul_4d_4d',
    'test_multinomial_invalid_probs',
}


running_script_path = None


def set_running_script_path():
    global running_script_path
    try:
        running_file = os.path.abspath(os.path.realpath(sys.argv[0]))
        if running_file.endswith('.py'):  # skip if the running file is not a script
            running_script_path = running_file
    except Exception:
        pass


def check_test_defined_in_running_script(test_case):
    if running_script_path is None:
        return
    test_case_class_file = os.path.abspath(os.path.realpath(inspect.getfile(test_case.__class__)))
    assert test_case_class_file == running_script_path, "Class of loaded TestCase \"{}\" " \
        "is not defined in the running script \"{}\", but in \"{}\". Did you " \
        "accidentally import a unittest.TestCase from another file?".format(
            test_case.id(), running_script_path, test_case_class_file)


def load_tests(loader, tests, pattern):
    set_running_script_path()
    test_suite = unittest.TestSuite()
    for test_group in tests:
        for test in test_group:
            check_test_defined_in_running_script(test)
            test_suite.addTest(test)
    return test_suite


class BytesIOContext(io.BytesIO):
    def __enter__(self):
        return self

    def __exit__(self, *args):
        pass

def _assertGradAndGradgradChecks(test_case, apply_fn, inputs):
    # call assert function rather than returning a bool since it's nicer
    # if we get whether this failed on the gradcheck or the gradgradcheck.
    test_case.assertTrue(gradcheck(apply_fn, inputs))
    test_case.assertTrue(gradgradcheck(apply_fn, inputs))


# Using @precisionOverride specific to your test is the recommended way
# of doing this. These are just some values that worked for test_nn.
dtype2prec_DONTUSE = {torch.float: 1e-5,
                      torch.double: 1e-5,
                      torch.half: 1e-2,
                      torch.bfloat16: 1e-1}<|MERGE_RESOLUTION|>--- conflicted
+++ resolved
@@ -296,7 +296,6 @@
 if TEST_NUMPY:
     import numpy
 
-<<<<<<< HEAD
     # Dict of NumPy dtype -> torch dtype (when the correspondence exists)
     numpy_to_torch_dtype_dict = {
         numpy.bool       : torch.bool,
@@ -310,15 +309,6 @@
         numpy.float64    : torch.float64,
         numpy.complex64  : torch.complex64,
         numpy.complex128 : torch.complex128
-=======
-def numpy_dtype(dtype):
-    assert TEST_NUMPY
-
-    torch_to_numpy_dtype = {
-        torch.half   : numpy.float16,
-        torch.float  : numpy.float32,
-        torch.double : numpy.float64
->>>>>>> 4f728c9d
     }
 
     # Dict of torch dtype -> NumPy dtype
