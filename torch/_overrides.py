--- conflicted
+++ resolved
@@ -547,16 +547,12 @@
         torch.quantize_per_channel: lambda input, scales, zero_points, axis, dtype: -1,
         torch.quantize_per_tensor: lambda input, scale, zero_point, dtype: -1,
         torch.quantized_batch_norm: lambda input, weight, bias, mean, var, eps, output_scale, output_zero_point: -1,
-<<<<<<< HEAD
-        # torch.quantized_gru: lambda data, batch_sizes, hx, params, has_biases, num_layers, dropout, train, bidirectional: -1,
-=======
         torch.quantized_layer_norm: lambda input, normalized_shape, weight, bias, eps, output_scale, output_zero_point: -1,
         torch.quantized_gru: lambda data, batch_sizes, hx, params, has_biases, num_layers, dropout, train, bidirectional: -1,
->>>>>>> e167f061
         torch.quantized_gru_cell: (lambda input, hx, w_ih, w_hh, b_ih, b_hh, packed_ih, packed_hh, col_offsets_ih,
                                    col_offsets_hh, scale_ih, scale_hh, zero_point_ih, zero_point_hh: -1),
-        # torch.quantized_lstm: (lambda input, hx, params, has_biases, num_layers, dropout, train, bidirectional,
-        #                        batch_first, dtype=None, use_dynamic=False: -1),
+        torch.quantized_lstm: (lambda input, hx, params, has_biases, num_layers, dropout, train, bidirectional,
+                               batch_first, dtype=None, use_dynamic=False: -1),
         torch.quantized_lstm_cell: (lambda input, hx, w_ih, w_hh, b_ih, b_hh, packed_ih, packed_hh, col_offsets_ih,
                                     col_offsets_hh, scale_ih, scale_hh, zero_point_ih, zero_point_hh: -1),
         torch.quantized_max_pool2d: lambda input, kernel_size, stride, padding, dilation, ceil_mode=False: -1,
