--- conflicted
+++ resolved
@@ -236,96 +236,12 @@
   return qy;
 }
 
-<<<<<<< HEAD
 TORCH_LIBRARY_IMPL(quantized, QuantizedCPU, m) {
-  m.impl("batch_norm",        q_batch_norm_impl<false>);
-  m.impl("batch_norm2d_relu", q_batch_norm_impl<true>);
+  m.impl("batch_norm2d",      q_batch_norm2d_impl<false>);
+  m.impl("batch_norm2d_relu", q_batch_norm2d_impl<true>);
   m.impl("batch_norm3d",      q_batch_norm3d_impl<false>);
   m.impl("batch_norm3d_relu", q_batch_norm3d_impl<true>);
 }
-=======
-// Keep the registry in the anonymous namespace.
-namespace {
-
-template <bool ReLUFused = false>
-class QBatchNorm2d final : public torch::OperatorKernel {
- public:
-  Tensor operator()(
-      Tensor qx,
-      Tensor weight,
-      Tensor bias,
-      Tensor mean,
-      Tensor var,
-      double eps,
-      double output_scale,
-      int64_t output_zero_point) {
-    return q_batch_norm2d_impl<ReLUFused>(
-        qx, weight, bias, mean, var, eps, output_scale, output_zero_point);
-  }
-};
-
-template <bool ReLUFused = false>
-class QBatchNorm3d final : public torch::OperatorKernel {
- public:
-  Tensor operator()(
-      Tensor qx,
-      Tensor weight,
-      Tensor bias,
-      Tensor mean,
-      Tensor var,
-      double eps,
-      double output_scale,
-      int64_t output_zero_point) {
-    return q_batch_norm3d_impl<ReLUFused>(
-        qx, weight, bias, mean, var, eps, output_scale, output_zero_point);
-  }
-};
-
-static auto registry = torch::RegisterOperators().op(
-    "quantized::batch_norm2d(Tensor qx, "
-    "Tensor weight, "
-    "Tensor bias, "
-    "Tensor mean, "
-    "Tensor var, "
-    "float eps, "
-    "float output_scale, "
-    "int output_zero_point) -> Tensor",
-    torch::RegisterOperators::options().kernel<QBatchNorm2d<false>>(
-        DispatchKey::QuantizedCPU))
-.op(
-    "quantized::batch_norm2d_relu(Tensor qx, "
-    "Tensor weight, "
-    "Tensor bias, "
-    "Tensor mean, "
-    "Tensor var, "
-    "float eps, "
-    "float output_scale, "
-    "int output_zero_point) -> Tensor",
-    torch::RegisterOperators::options().kernel<QBatchNorm2d<true>>(
-        DispatchKey::QuantizedCPU))
-.op(
-    "quantized::batch_norm3d(Tensor qx, "
-    "Tensor weight, "
-    "Tensor bias, "
-    "Tensor mean, "
-    "Tensor var, "
-    "float eps, "
-    "float output_scale, "
-    "int output_zero_point) -> Tensor",
-    torch::RegisterOperators::options().kernel<QBatchNorm3d<false>>(
-        DispatchKey::QuantizedCPU))
-.op(
-    "quantized::batch_norm3d_relu(Tensor qx, "
-    "Tensor weight, "
-    "Tensor bias, "
-    "Tensor mean, "
-    "Tensor var, "
-    "float eps, "
-    "float output_scale, "
-    "int output_zero_point) -> Tensor",
-    torch::RegisterOperators::options().kernel<QBatchNorm3d<true>>(
-        DispatchKey::QuantizedCPU));
->>>>>>> 85cd50d4
 
 } // namespace native
 } // namespace at