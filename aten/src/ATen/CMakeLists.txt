cmake_minimum_required(VERSION 3.0 FATAL_ERROR)
SET(CMAKE_MODULE_PATH ${CMAKE_CURRENT_SOURCE_DIR}/cmake ${CMAKE_MODULE_PATH})

IF(NOT MSVC)
  SET(CMAKE_CXX_FLAGS "${CMAKE_CXX_FLAGS} -Wno-ignored-qualifiers")
  SET(CMAKE_C_FLAGS "${CMAKE_C_FLAGS} -Wno-ignored-qualifiers")
  SET(CMAKE_CXX_FLAGS "${CMAKE_CXX_FLAGS} -Wno-absolute-value")
  SET(CMAKE_C_FLAGS "${CMAKE_C_FLAGS} -Wno-absolute-value")
ENDIF(NOT MSVC)

# Can be compiled standalone
IF(NOT AT_INSTALL_BIN_DIR OR NOT AT_INSTALL_LIB_DIR OR NOT AT_INSTALL_INCLUDE_DIR OR NOT AT_INSTALL_SHARE_DIR)
  SET(AT_INSTALL_BIN_DIR "bin" CACHE PATH "AT install binary subdirectory")
  SET(AT_INSTALL_LIB_DIR "lib" CACHE PATH "AT install library subdirectory")
  SET(AT_INSTALL_INCLUDE_DIR "include" CACHE PATH "AT install include subdirectory")
  SET(AT_INSTALL_SHARE_DIR "share" CACHE PATH "AT install include subdirectory")
ENDIF()

# this flag is used in Config but set externally, we must normalize it
# to 0/1 otherwise `#if ON` will be evaluated to false.
if (CAFFE2_STATIC_LINK_CUDA)
  set(CAFFE2_STATIC_LINK_CUDA_INT 1)
else()
  set(CAFFE2_STATIC_LINK_CUDA_INT 0)
endif()
CONFIGURE_FILE(Config.h.in "${CMAKE_CURRENT_SOURCE_DIR}/Config.h")
# TODO: Don't unconditionally generate CUDAConfig.h.in.  Unfortuantely,
# this file generates AT_ROCM_ENABLED() which is required by the miopen
# files, which are compiled even if we are doing a vanilla CUDA build.
# Once we properly split CUDA and HIP in ATen, we can remove this code.
configure_file(cuda/CUDAConfig.h.in "${CMAKE_CURRENT_SOURCE_DIR}/cuda/CUDAConfig.h")
if(USE_ROCM)
  configure_file(hip/HIPConfig.h.in "${CMAKE_CURRENT_SOURCE_DIR}/hip/HIPConfig.h")
endif()

# NB: If you edit these globs, you'll have to update setup.py package_data as well
FILE(GLOB base_h "*.h" "detail/*.h" "cpu/*.h")
FILE(GLOB base_cpp "*.cpp" "detail/*.cpp" "cpu/*.cpp")
add_subdirectory(core)
FILE(GLOB cuda_h "cuda/*.h" "cuda/detail/*.h" "cuda/*.cuh" "cuda/detail/*.cuh")
FILE(GLOB cuda_cpp "cuda/*.cpp" "cuda/detail/*.cpp")
FILE(GLOB cuda_nvrtc_stub_h "cuda/nvrtc_stub/*.h")
FILE(GLOB cuda_nvrtc_stub_cpp "cuda/nvrtc_stub/*.cpp")
FILE(GLOB cuda_cu "cuda/*.cu" "cuda/detail/*.cu")
FILE(GLOB cudnn_h "cudnn/*.h" "cudnn/*.cuh")
FILE(GLOB cudnn_cpp "cudnn/*.cpp")

FILE(GLOB hip_h "hip/*.h" "hip/detail/*.h" "hip/*.cuh" "hip/detail/*.cuh")
FILE(GLOB hip_cpp "hip/*.cpp" "hip/detail/*.cpp" "hip/impl/*.cpp")
FILE(GLOB hip_hip "hip/*.hip" "hip/detail/*.hip" "hip/impl/*.hip")
FILE(GLOB hip_nvrtc_stub_h "hip/nvrtc_stub/*.h")
FILE(GLOB hip_nvrtc_stub_cpp "hip/nvrtc_stub/*.cpp")
FILE(GLOB miopen_h "miopen/*.h")
FILE(GLOB miopen_cpp "miopen/*.cpp")

FILE(GLOB mkl_cpp "mkl/*.cpp")
FILE(GLOB mkldnn_cpp "mkldnn/*.cpp")

FILE(GLOB native_cpp "native/*.cpp")
FILE(GLOB native_mkl_cpp "native/mkl/*.cpp")
FILE(GLOB native_mkldnn_cpp "native/mkldnn/*.cpp")
FILE(GLOB native_sparse_cpp "native/sparse/*.cpp")
FILE(GLOB native_quantized_cpp
            "native/quantized/*.cpp"
            "native/quantized/cpu/*.cpp")
FILE(GLOB native_quantized_h "native/quantized/*.h" "native/quantized/cpu/*.h")

FILE(GLOB native_cuda_cu "native/cuda/*.cu")
FILE(GLOB native_cuda_cpp "native/cuda/*.cpp")
FILE(GLOB native_cudnn_cpp "native/cudnn/*.cpp")
FILE(GLOB native_sparse_cuda_cu "native/sparse/cuda/*.cu")
FILE(GLOB native_sparse_cuda_cpp "native/sparse/cuda/*.cpp")
FILE(GLOB native_quantized_cuda_cu "native/quantized/cuda/*.cu")
FILE(GLOB native_quantized_cuda_cpp "native/quantized/cuda/*.cpp")

FILE(GLOB native_hip_hip "native/hip/*.hip")
FILE(GLOB native_hip_cpp "native/hip/*.cpp")
FILE(GLOB native_miopen_cpp "native/miopen/*.cpp")
FILE(GLOB native_cudnn_hip_cpp "native/cudnn/hip/*.cpp")
FILE(GLOB native_sparse_hip_hip "native/sparse/hip/*.hip")
FILE(GLOB native_sparse_hip_cpp "native/sparse/hip/*.cpp")
FILE(GLOB native_quantized_hip_hip "native/quantized/hip/*.hip")
FILE(GLOB native_quantized_hip_cpp "native/quantized/hip/*.cpp")

add_subdirectory(quantized)
set(all_cpu_cpp ${base_cpp} ${ATen_CORE_SRCS} ${native_cpp} ${native_sparse_cpp} ${native_quantized_cpp} ${native_mkl_cpp} ${native_mkldnn_cpp} ${generated_cpp} ${core_generated_cpp} ${ATen_CPU_SRCS} ${ATen_QUANTIZED_SRCS} ${cpu_kernel_cpp})
if(AT_MKL_ENABLED)
  set(all_cpu_cpp ${all_cpu_cpp} ${mkl_cpp})
endif()
if(AT_MKLDNN_ENABLED)
  set(all_cpu_cpp ${all_cpu_cpp} ${mkldnn_cpp})
endif()

if(USE_CUDA AND USE_ROCM)
  message(FATAL_ERROR "ATen doesn't not currently support simultaneously building with CUDA and ROCM")
endif()

IF(USE_CUDA)
  list(APPEND ATen_CUDA_INCLUDE ${CMAKE_CURRENT_SOURCE_DIR}/cuda)
  set(ATen_CUDA_SRCS ${ATen_CUDA_SRCS} ${cuda_cu} ${native_cuda_cu} ${native_sparse_cuda_cu} ${native_quantized_cuda_cu})
  set(all_cuda_cpp ${native_sparse_cuda_cpp} ${native_quantized_cuda_cpp} ${cuda_cpp} ${native_cuda_cpp} ${cuda_generated_cpp} ${ATen_CUDA_SRCS})
  SET(all_cuda_cpp ${native_cudnn_cpp} ${native_miopen_cpp} ${all_cuda_cpp})
  IF(CUDNN_FOUND)
    SET(all_cuda_cpp ${all_cuda_cpp} ${cudnn_cpp})
  ENDIF()
endif()

IF(USE_ROCM)
  list(APPEND ATen_HIP_INCLUDE ${CMAKE_CURRENT_SOURCE_DIR}/hip)
  set(ATen_HIP_SRCS ${ATen_HIP_SRCS} ${hip_hip} ${native_hip_hip} ${native_sparse_hip_hip} ${native_quantized_hip_hip})
  # TODO: Codegen separate files for HIP and use those (s/cuda_generated_cpp/hip_generated_cpp)
  set(all_hip_cpp ${native_sparse_hip_cpp} ${native_quantized_hip_cpp} ${hip_cpp} ${native_hip_cpp} ${cuda_generated_cpp} ${ATen_HIP_SRCS})
  set(all_hip_cpp ${native_miopen_cpp} ${native_cudnn_hip_cpp} ${miopen_cpp} ${all_hip_cpp})
endif()

filter_list(generated_h generated_cpp "\\.h$")
filter_list(cuda_generated_h cuda_generated_cpp "\\.h$")
filter_list(core_generated_h core_generated_cpp "\\.h$")
# TODO: When we have hip_generated_cpp
#filter_list(hip_generated_h hip_generated_cpp "\\.h$")

list(APPEND ATen_CPU_INCLUDE ${CMAKE_CURRENT_SOURCE_DIR}/..)
# so the build can find the generated header files
list(APPEND ATen_CPU_INCLUDE ${CMAKE_CURRENT_BINARY_DIR})

IF (USE_TBB)
  message("ATen is compiled with TBB (${TBB_ROOT_DIR})")
  list(APPEND ATen_CPU_INCLUDE ${TBB_ROOT_DIR}/include)
  list(APPEND ATen_CPU_DEPENDENCY_LIBS tbb)
ENDIF()

IF(BLAS_FOUND)
  IF ($ENV{TH_BINARY_BUILD})
    MESSAGE(STATUS "TH_BINARY_BUILD detected. Enabling special linkage.")
    list(APPEND ATen_CPU_DEPENDENCY_LIBS
      "${BLAS_LIBRARIES};${BLAS_LIBRARIES};${BLAS_LIBRARIES}")
    if(USE_CUDA)
      list(APPEND ATen_CUDA_DEPENDENCY_LIBS
        "${BLAS_LIBRARIES};${BLAS_LIBRARIES};${BLAS_LIBRARIES}")
    endif()
    if(USE_ROCM)
      list(APPEND ATen_HIP_DEPENDENCY_LIBS
        "${BLAS_LIBRARIES};${BLAS_LIBRARIES};${BLAS_LIBRARIES}")
    endif()
  ELSE ($ENV{TH_BINARY_BUILD})
    list(APPEND ATen_CPU_DEPENDENCY_LIBS ${BLAS_LIBRARIES})
    if(USE_CUDA)
      list(APPEND ATen_CUDA_DEPENDENCY_LIBS "${BLAS_LIBRARIES}")
    endif()
    if(USE_ROCM)
      list(APPEND ATen_HIP_DEPENDENCY_LIBS "${BLAS_LIBRARIES}")
    endif()
  ENDIF ($ENV{TH_BINARY_BUILD})
ENDIF(BLAS_FOUND)

IF(LAPACK_FOUND)
  list(APPEND ATen_CPU_DEPENDENCY_LIBS ${LAPACK_LIBRARIES})
  if(USE_CUDA)
    # Although Lapack provides CPU (and thus, one might expect that ATen_cuda
    # would not need this at all), some of our libraries (magma in particular)
    # backend to CPU BLAS/LAPACK implementations, and so it is very important
    # we get the *right* implementation, because even if the symbols are the
    # same, LAPACK implementions may have different calling conventions.
    # This caused https://github.com/pytorch/pytorch/issues/7353
    list(APPEND ATen_CUDA_DEPENDENCY_LIBS ${LAPACK_LIBRARIES})
  endif()
  if(USE_ROCM)
    # It's not altogether clear that HIP behaves the same way, but it
    # seems safer to assume that it needs it too
    list(APPEND ATen_HIP_DEPENDENCY_LIBS ${LAPACK_LIBRARIES})
  endif()
ENDIF(LAPACK_FOUND)

IF (UNIX AND NOT APPLE)
   INCLUDE(CheckLibraryExists)
   # https://github.com/libgit2/libgit2/issues/2128#issuecomment-35649830
   CHECK_LIBRARY_EXISTS(rt clock_gettime "time.h" NEED_LIBRT)
   IF(NEED_LIBRT)
     list(APPEND ATen_CPU_DEPENDENCY_LIBS rt)
     SET(CMAKE_REQUIRED_LIBRARIES ${CMAKE_REQUIRED_LIBRARIES} rt)
   ENDIF(NEED_LIBRT)
ENDIF(UNIX AND NOT APPLE)

IF(UNIX)
  SET(CMAKE_EXTRA_INCLUDE_FILES "sys/mman.h")
  CHECK_FUNCTION_EXISTS(mmap HAVE_MMAP)
  IF(HAVE_MMAP)
    ADD_DEFINITIONS(-DHAVE_MMAP=1)
  ENDIF(HAVE_MMAP)
  # done for lseek: https://www.gnu.org/software/libc/manual/html_node/File-Position-Primitive.html
  ADD_DEFINITIONS(-D_FILE_OFFSET_BITS=64)
  CHECK_FUNCTION_EXISTS(shm_open HAVE_SHM_OPEN)
  IF(HAVE_SHM_OPEN)
    ADD_DEFINITIONS(-DHAVE_SHM_OPEN=1)
  ENDIF(HAVE_SHM_OPEN)
  CHECK_FUNCTION_EXISTS(shm_unlink HAVE_SHM_UNLINK)
  IF(HAVE_SHM_UNLINK)
    ADD_DEFINITIONS(-DHAVE_SHM_UNLINK=1)
  ENDIF(HAVE_SHM_UNLINK)
  CHECK_FUNCTION_EXISTS(malloc_usable_size HAVE_MALLOC_USABLE_SIZE)
  IF(HAVE_MALLOC_USABLE_SIZE)
    ADD_DEFINITIONS(-DHAVE_MALLOC_USABLE_SIZE=1)
  ENDIF(HAVE_MALLOC_USABLE_SIZE)
ENDIF(UNIX)

if(NOT MSVC)
  list(APPEND ATen_CPU_DEPENDENCY_LIBS m)
endif()

if(AT_NNPACK_ENABLED)
  include_directories(${NNPACK_INCLUDE_DIRS})
  list(APPEND ATen_CPU_DEPENDENCY_LIBS nnpack) # cpuinfo is added below
endif()

if(MKLDNN_FOUND)
  list(APPEND ATen_CPU_DEPENDENCY_LIBS ${MKLDNN_LIBRARIES})
endif(MKLDNN_FOUND)

list(APPEND ATen_CPU_DEPENDENCY_LIBS cpuinfo)

if(NOT MSVC AND NOT EMSCRIPTEN AND NOT INTERN_BUILD_MOBILE)
  # Preserve values for the main build
  set(__aten_sleef_build_shared_libs ${BUILD_SHARED_LIBS})
  set(__aten_sleef_build_tests ${BUILD_TESTS})

  # Unset our restrictive C++ flags here and reset them later.
  # Remove this once we use proper target_compile_options.
  set(OLD_CMAKE_CXX_FLAGS ${CMAKE_CXX_FLAGS})
  set(CMAKE_CXX_FLAGS)

  # Bump up optimization level for sleef to -O1, since at -O0 the compiler
  # excessively spills intermediate vector registers to the stack
  # and makes things run impossibly slowly
  set(OLD_CMAKE_C_FLAGS_DEBUG ${CMAKE_C_FLAGS_DEBUG})
  IF(${CMAKE_C_FLAGS_DEBUG} MATCHES "-O0")
    string(REGEX REPLACE "-O0" "-O1" CMAKE_C_FLAGS_DEBUG ${OLD_CMAKE_C_FLAGS_DEBUG})
  ELSE()
    set(CMAKE_C_FLAGS_DEBUG "${CMAKE_C_FLAGS_DEBUG} -O1")
  ENDIF()

  set(BUILD_SHARED_LIBS OFF CACHE BOOL "Build sleef static" FORCE)
  set(BUILD_DFT OFF CACHE BOOL "Don't build sleef DFT lib" FORCE)
  set(BUILD_GNUABI_LIBS OFF CACHE BOOL "Don't build sleef gnuabi libs" FORCE)
  set(BUILD_TESTS OFF CACHE BOOL "Don't build sleef tests" FORCE)
  set(OLD_CMAKE_BUILD_TYPE ${CMAKE_BUILD_TYPE})
  if("${CMAKE_C_COMPILER_ID}" STREQUAL "GNU" AND
      CMAKE_C_COMPILER_VERSION VERSION_GREATER 6.9 AND CMAKE_C_COMPILER_VERSION VERSION_LESS 8)
    set(GCC_7 True)
  else()
    set(GCC_7 False)
  endif()
  if(GCC_7)
    set(CMAKE_BUILD_TYPE Release)  # Always build Sleef as a Release build to work around a gcc-7 bug
  endif()
  add_subdirectory("${CMAKE_CURRENT_SOURCE_DIR}/../../../third_party/sleef" ${CMAKE_BINARY_DIR}/sleef)
  if(GCC_7)
    set(CMAKE_BUILD_TYPE ${OLD_CMAKE_BUILD_TYPE})
  endif()
  set_property(TARGET sleef PROPERTY FOLDER "dependencies")
  list(APPEND ATen_THIRD_PARTY_INCLUDE ${CMAKE_BINARY_DIR}/include)
  link_directories(${CMAKE_BINARY_DIR}/sleef/lib)
  list(APPEND ATen_CPU_DEPENDENCY_LIBS sleef)

  set(CMAKE_C_FLAGS_DEBUG ${OLD_CMAKE_C_FLAGS_DEBUG})
  set(CMAKE_CXX_FLAGS ${OLD_CMAKE_CXX_FLAGS})

  # Set these back. TODO: Use SLEEF_ to pass these instead
  set(BUILD_SHARED_LIBS ${__aten_sleef_build_shared_libs} CACHE BOOL "Build shared libs" FORCE)
  set(BUILD_TESTS ${__aten_sleef_build_tests} CACHE BOOL "Build tests" FORCE)
endif()

IF(USE_CUDA AND NOT USE_ROCM)
  IF ($ENV{ATEN_STATIC_CUDA})
    # CuFFT has a complicated static story (especially around CUDA < 9) because it has device callback support
    # we first have to build a fake lib that links with no device callbacks,
    # and then we link against this object file.
    # This was recommended by the CuFFT team at NVIDIA

    # build fake CuFFT lib in build dir
    EXECUTE_PROCESS(COMMAND touch ${CMAKE_CURRENT_BINARY_DIR}/empty_file.cc)
    if(${CUDA_VERSION_MAJOR} EQUAL "9")
      SET(CUFFT_FAKELINK_OPTIONS
        --generate-code arch=compute_35,code=sm_35
        --generate-code arch=compute_50,code=sm_50
        --generate-code arch=compute_60,code=sm_60
        --generate-code arch=compute_70,code=sm_70)
    elseif(${CUDA_VERSION_MAJOR} EQUAL "10")
      SET(CUFFT_FAKELINK_OPTIONS
        --generate-code arch=compute_35,code=sm_35
        --generate-code arch=compute_50,code=sm_50
        --generate-code arch=compute_60,code=sm_60
        --generate-code arch=compute_70,code=sm_70)
    else()
      MESSAGE(FATAL_ERROR "Unhandled major cuda version ${CUDA_VERSION_MAJOR}")
    endif()
    ADD_CUSTOM_COMMAND(
      OUTPUT ${CMAKE_CURRENT_BINARY_DIR}/cufft_static_library.a
      COMMAND "${CUDA_TOOLKIT_ROOT_DIR}/bin/nvcc" -o ${CMAKE_CURRENT_BINARY_DIR}/cufft_static_library.a -Xcompiler -fPIC
      ${CUFFT_FAKELINK_OPTIONS}
      --device-link ${CMAKE_CURRENT_BINARY_DIR}/empty_file.cc -lcufft_static -lculibos
      )
    ADD_CUSTOM_TARGET(FAKELINKED_CUFFT_TARGET DEPENDS ${CMAKE_CURRENT_BINARY_DIR}/cufft_static_library.a)
    add_library(FAKELINKED_CUFFT STATIC IMPORTED GLOBAL)
    add_dependencies(FAKELINKED_CUFFT FAKELINKED_CUFFT_TARGET)
    set_target_properties(FAKELINKED_CUFFT PROPERTIES IMPORTED_LOCATION ${CMAKE_CURRENT_BINARY_DIR}/cufft_static_library.a)

    list(APPEND ATen_CUDA_DEPENDENCY_LIBS
      ${CUDA_LIBRARIES}
      ${CUDA_TOOLKIT_ROOT_DIR}/lib64/libcusparse_static.a
      ${CUDA_TOOLKIT_ROOT_DIR}/lib64/libcurand_static.a
      ${CUDA_TOOLKIT_ROOT_DIR}/lib64/libcublas_static.a
      FAKELINKED_CUFFT
      ${CUDA_TOOLKIT_ROOT_DIR}/lib64/libcufft_static.a
      )
  ELSE()
    list(APPEND ATen_CUDA_DEPENDENCY_LIBS
      ${CUDA_LIBRARIES}
      ${CUDA_cusparse_LIBRARY}
      ${CUDA_curand_LIBRARY})
  ENDIF()

  if(CUDNN_FOUND)
    list(APPEND ATen_CUDA_DEPENDENCY_LIBS ${CUDNN_LIBRARIES})
  endif(CUDNN_FOUND)

  IF(USE_MAGMA)
    list(APPEND ATen_CUDA_DEPENDENCY_LIBS ${MAGMA_LIBRARIES})
    IF ($ENV{TH_BINARY_BUILD})
      list(APPEND ATen_CUDA_DEPENDENCY_LIBS
        "${BLAS_LIBRARIES};${BLAS_LIBRARIES};${BLAS_LIBRARIES}")
    ENDIF($ENV{TH_BINARY_BUILD})
  ENDIF(USE_MAGMA)
  IF ($ENV{ATEN_STATIC_CUDA})
    list(APPEND ATen_CUDA_DEPENDENCY_LIBS "${CUDA_TOOLKIT_ROOT_DIR}/lib64/libculibos.a")
    list(APPEND ATen_CUDA_DEPENDENCY_LIBS "${CUDA_TOOLKIT_ROOT_DIR}/lib64/libcudart_static.a")
  ENDIF($ENV{ATEN_STATIC_CUDA})
ENDIF()

# NB: We're relying on cmake/Dependencies.cmake to appropriately setup HIP dependencies.
# In principle we could duplicate them, but handling the rocblas
# dependency is nontrivial.  So better not to copy-paste.
# Look for Note [rocblas cmake bug]

# Include CPU paths for CUDA/HIP as well
list(APPEND ATen_CUDA_INCLUDE ${ATen_CPU_INCLUDE})
list(APPEND ATen_HIP_INCLUDE ${ATen_CPU_INCLUDE})

# We have two libraries: libATen_cpu.so and libATen_cuda.so,
# with libATen_cuda.so depending on libATen_cpu.so.  The CPU library
# contains CPU code only.  libATen_cpu.so is invariant to the setting
# of USE_CUDA (it always builds the same way); libATen_cuda.so is only
# built when USE_CUDA=1 and CUDA is available.  (libATen_hip.so works
# the same way as libATen_cuda.so)
set(ATen_CPU_SRCS ${all_cpu_cpp})
list(APPEND ATen_CPU_DEPENDENCY_LIBS ATEN_CPU_FILES_GEN_LIB)

if(USE_CUDA)
  set(ATen_CUDA_SRCS ${all_cuda_cpp})
  set(ATen_NVRTC_STUB_SRCS ${cuda_nvrtc_stub_cpp})
  list(APPEND ATen_CUDA_DEPENDENCY_LIBS ATEN_CUDA_FILES_GEN_LIB)
endif()

if(USE_ROCM)
  set(ATen_HIP_SRCS ${all_hip_cpp})
  # caffe2_nvrtc's stubs to driver APIs are useful for HIP.
  # See NOTE [ ATen NVRTC Stub and HIP ]
  set(ATen_NVRTC_STUB_SRCS ${hip_nvrtc_stub_cpp})
<<<<<<< HEAD
  if(AT_LINK_STYLE STREQUAL "INTERFACE")
    # Source code can't be added to an interface library, so it is
    # passed back to be compiled into the containing library
    add_library(ATen_hip INTERFACE)
    # NB: Instead of adding it to this list, we add it by hand
    # to caffe2_hip, because it needs to be a PRIVATE dependency
    # list(APPEND ATen_HIP_DEPENDENCY_LIBS ATEN_CUDA_FILES_GEN_LIB)
  else()
    message(FATAL_ERROR "Non-INTERFACE AT_LINK_STYLE not (yet) supported for ROCm build")
  endif()
endif()


if(NOT AT_LINK_STYLE STREQUAL "INTERFACE")
  if(USE_CUDA)
    if (NOT $ENV{ATEN_STATIC_CUDA})
      cuda_add_cublas_to_target(ATen_cuda)
      cuda_add_cufft_to_target(ATen_cuda)
    endif()
  endif()

  if(NOT MSVC)
    torch_compile_options(ATen_cpu)
    if(USE_CUDA)
      torch_compile_options(ATen_cuda)
    endif()
    if(USE_ROCM)
      torch_compile_options(ATen_hip)
    endif()
  endif()

  if(NOT ${CMAKE_VERSION} VERSION_LESS "3.1")
    set_property(TARGET ATen_cpu PROPERTY CXX_STANDARD 14)
    if(USE_CUDA)
      set_property(TARGET ATen_cuda PROPERTY CXX_STANDARD 14)
    endif()
    if(USE_ROCM)
      set_property(TARGET ATen_hip PROPERTY CXX_STANDARD 14)
    endif()
  endif()
=======
  # NB: Instead of adding it to this list, we add it by hand
  # to caffe2_hip, because it needs to be a PRIVATE dependency
  # list(APPEND ATen_HIP_DEPENDENCY_LIBS ATEN_CUDA_FILES_GEN_LIB)
>>>>>>> 604a2736
endif()

SET(ATEN_INCLUDE_DIR "${CMAKE_INSTALL_PREFIX}/${AT_INSTALL_INCLUDE_DIR}")
CONFIGURE_FILE(ATenConfig.cmake.in "${CMAKE_CURRENT_BINARY_DIR}/cmake-exports/ATenConfig.cmake")
INSTALL(FILES "${CMAKE_CURRENT_BINARY_DIR}/cmake-exports/ATenConfig.cmake"
  DESTINATION "${AT_INSTALL_SHARE_DIR}/cmake/ATen")

if(INTERN_BUILD_MOBILE)
  set(INSTALL_HEADERS ${base_h} ${ATen_CORE_HEADERS})
else()
  set(INSTALL_HEADERS ${base_h} ${ATen_CORE_HEADERS} ${native_quantized_h} ${cuda_h} ${cudnn_h} ${hip_h} ${miopen_h})
endif()

# https://stackoverflow.com/questions/11096471/how-can-i-install-a-hierarchy-of-files-using-cmake
FOREACH(HEADER  ${INSTALL_HEADERS})
  string(REPLACE "${CMAKE_CURRENT_SOURCE_DIR}/" "ATen/" HEADER_SUB ${HEADER})
  string(REPLACE "${Caffe2_SOURCE_DIR}/" "" HEADER_SUB ${HEADER_SUB})
  GET_FILENAME_COMPONENT(DIR ${HEADER_SUB} DIRECTORY)
  INSTALL(FILES ${HEADER} DESTINATION "${AT_INSTALL_INCLUDE_DIR}/${DIR}")
ENDFOREACH()

# TODO: Install hip_generated_h when we have it
FOREACH(HEADER ${generated_h} ${cuda_generated_h})
  # NB: Assumed to be flat
  INSTALL(FILES ${HEADER} DESTINATION ${AT_INSTALL_INCLUDE_DIR}/ATen)
ENDFOREACH()

message("AT_INSTALL_INCLUDE_DIR ${AT_INSTALL_INCLUDE_DIR}/ATen/core")
FOREACH(HEADER ${core_generated_h})
  message("core header install: ${HEADER}")
  INSTALL(FILES ${HEADER} DESTINATION ${AT_INSTALL_INCLUDE_DIR}/ATen/core)
ENDFOREACH()

INSTALL(FILES ${CMAKE_BINARY_DIR}/aten/src/ATen/Declarations.yaml
  DESTINATION ${AT_INSTALL_SHARE_DIR}/ATen)

if(ATEN_NO_TEST)
  message("disable test because ATEN_NO_TEST is set")
else()
  add_subdirectory(test)
endif()

# Pass source, includes, and libs to parent
set(ATen_CORE_SRCS ${ATen_CORE_SRCS} PARENT_SCOPE)
set(ATen_CPU_SRCS ${ATen_CPU_SRCS} PARENT_SCOPE)
set(ATen_CUDA_SRCS ${ATen_CUDA_SRCS} PARENT_SCOPE)
set(ATen_NVRTC_STUB_SRCS ${ATen_NVRTC_STUB_SRCS} PARENT_SCOPE)
set(ATen_HIP_SRCS ${ATen_HIP_SRCS} PARENT_SCOPE)
set(ATen_QUANTIZED_SRCS ${ATen_QUANTIZED_SRCS} PARENT_SCOPE)
set(ATen_CPU_TEST_SRCS ${ATen_CPU_TEST_SRCS} PARENT_SCOPE)
set(ATen_CUDA_TEST_SRCS ${ATen_CUDA_TEST_SRCS} PARENT_SCOPE)
set(ATen_CORE_TEST_SRCS ${ATen_CORE_TEST_SRCS} PARENT_SCOPE)
set(ATen_HIP_TEST_SRCS ${ATen_HIP_TEST_SRCS} PARENT_SCOPE)
set(ATen_QUANTIZED_TEST_SRCS ${ATen_QUANTIZED_TEST_SRCS} PARENT_SCOPE)
set(ATen_CPU_INCLUDE ${ATen_CPU_INCLUDE} PARENT_SCOPE)
set(ATen_THIRD_PARTY_INCLUDE ${ATen_THIRD_PARTY_INCLUDE} PARENT_SCOPE)
set(ATen_CUDA_INCLUDE ${ATen_CUDA_INCLUDE} PARENT_SCOPE)
set(ATen_HIP_INCLUDE ${ATen_HIP_INCLUDE} PARENT_SCOPE)
set(ATen_CPU_DEPENDENCY_LIBS ${ATen_CPU_DEPENDENCY_LIBS} PARENT_SCOPE)
set(ATen_CUDA_DEPENDENCY_LIBS ${ATen_CUDA_DEPENDENCY_LIBS} PARENT_SCOPE)
set(ATen_HIP_DEPENDENCY_LIBS ${ATen_HIP_DEPENDENCY_LIBS} PARENT_SCOPE)<|MERGE_RESOLUTION|>--- conflicted
+++ resolved
@@ -365,52 +365,9 @@
   # caffe2_nvrtc's stubs to driver APIs are useful for HIP.
   # See NOTE [ ATen NVRTC Stub and HIP ]
   set(ATen_NVRTC_STUB_SRCS ${hip_nvrtc_stub_cpp})
-<<<<<<< HEAD
-  if(AT_LINK_STYLE STREQUAL "INTERFACE")
-    # Source code can't be added to an interface library, so it is
-    # passed back to be compiled into the containing library
-    add_library(ATen_hip INTERFACE)
-    # NB: Instead of adding it to this list, we add it by hand
-    # to caffe2_hip, because it needs to be a PRIVATE dependency
-    # list(APPEND ATen_HIP_DEPENDENCY_LIBS ATEN_CUDA_FILES_GEN_LIB)
-  else()
-    message(FATAL_ERROR "Non-INTERFACE AT_LINK_STYLE not (yet) supported for ROCm build")
-  endif()
-endif()
-
-
-if(NOT AT_LINK_STYLE STREQUAL "INTERFACE")
-  if(USE_CUDA)
-    if (NOT $ENV{ATEN_STATIC_CUDA})
-      cuda_add_cublas_to_target(ATen_cuda)
-      cuda_add_cufft_to_target(ATen_cuda)
-    endif()
-  endif()
-
-  if(NOT MSVC)
-    torch_compile_options(ATen_cpu)
-    if(USE_CUDA)
-      torch_compile_options(ATen_cuda)
-    endif()
-    if(USE_ROCM)
-      torch_compile_options(ATen_hip)
-    endif()
-  endif()
-
-  if(NOT ${CMAKE_VERSION} VERSION_LESS "3.1")
-    set_property(TARGET ATen_cpu PROPERTY CXX_STANDARD 14)
-    if(USE_CUDA)
-      set_property(TARGET ATen_cuda PROPERTY CXX_STANDARD 14)
-    endif()
-    if(USE_ROCM)
-      set_property(TARGET ATen_hip PROPERTY CXX_STANDARD 14)
-    endif()
-  endif()
-=======
   # NB: Instead of adding it to this list, we add it by hand
   # to caffe2_hip, because it needs to be a PRIVATE dependency
   # list(APPEND ATen_HIP_DEPENDENCY_LIBS ATEN_CUDA_FILES_GEN_LIB)
->>>>>>> 604a2736
 endif()
 
 SET(ATEN_INCLUDE_DIR "${CMAKE_INSTALL_PREFIX}/${AT_INSTALL_INCLUDE_DIR}")
