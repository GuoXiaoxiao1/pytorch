--- conflicted
+++ resolved
@@ -290,19 +290,6 @@
           dispatchTable.listAllDispatchKeys(), ".");
 }
 
-<<<<<<< HEAD
-void Dispatcher::setManuallyBoxedKernelFor_(const OperatorHandle& op, KernelFunction::InternalBoxedKernelFunction* func) {
-  op.operatorIterator_->op.setManuallyBoxedKernel_(func);
-}
-
-bool Dispatcher::isValid(const OperatorHandle& op) const {
-  for (auto iter = operators_.begin(); iter != operators_.end(); ++iter) {
-    if (iter == op.operatorIterator_) {
-      return true;
-    }
-  }
-  return false;
-=======
 void Dispatcher::checkInvariants() const {
   for (const auto& op : operators_) {
     op.op.checkInvariants();
@@ -319,7 +306,6 @@
 
 void Dispatcher::setManuallyBoxedKernelFor_(const OperatorHandle& op, KernelFunction::InternalBoxedKernelFunction* func) {
   op.operatorIterator_->op.setManuallyBoxedKernel_(func);
->>>>>>> a1eb591e
 }
 
 }